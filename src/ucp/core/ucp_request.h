--- conflicted
+++ resolved
@@ -131,17 +131,11 @@
                 } amo;
 
                 struct {
-<<<<<<< HEAD
-                    void *rndv_op; /* Handler of issued rndv send. Needs to cancel the
-                                      operation if it is completed by SW */
-                } tag_offload;
-=======
                     ucs_queue_elem_t  queue;     /* Elem in outgoing ssend reqs queue */
                     ucp_tag_t         ssend_tag; /* Tag in offload sync send */
                     void              *rndv_op;  /* Handler of issued rndv send. Need to cancel
                                                     the operation if it is completed by SW. */
                  } tag_offload;
->>>>>>> 394e78bd
 
             };
 
