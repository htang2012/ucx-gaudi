/**
* Copyright (c) NVIDIA CORPORATION & AFFILIATES, 2001-2015. ALL RIGHTS RESERVED.
*
* See file LICENSE for terms.
*/

#ifdef HAVE_CONFIG_H
#  include "config.h"
#endif

#include "ucp_mm.h"
#include "ucp_context.h"
#include "ucp_worker.h"
#include "ucp_mm.inl"

#include <ucs/debug/log.h>
#include <ucs/debug/memtrack_int.h>
#include <ucs/sys/math.h>
#include <ucs/sys/string.h>
#include <ucs/sys/sock.h>
#include <ucs/sys/sys.h>
#include <ucs/type/serialize.h>
#include <ucs/type/param.h>
#include <ucm/api/ucm.h>
#include <string.h>
#include <inttypes.h>

/* Context for rcache memory registration callback */
typedef struct {
    ucs_memory_type_t mem_type;    /* Memory type */
    ucp_md_map_t      reg_md_map;  /* Map of memory domains to be registered */
    unsigned          uct_flags;   /* UCT memory registration flags */
    const char        *alloc_name; /* Memory allocation name */
} ucp_mem_rcache_reg_ctx_t;

ucp_mem_dummy_handle_t ucp_mem_dummy_handle = {
    .memh = {
        .alloc_method = UCT_ALLOC_METHOD_LAST,
        .alloc_md_index = UCP_NULL_RESOURCE,
        .parent = &ucp_mem_dummy_handle.memh,
    },
    .uct = { UCT_MEM_HANDLE_NULL }
};

static void
ucp_memh_register_log_fail(ucs_log_level_t log_level, void *address,
                           size_t length, ucs_memory_type_t mem_type,
                           int dmabuf_fd, ucp_md_index_t md_index,
                           ucp_context_h context, ucs_status_t status)
{
    UCS_STRING_BUFFER_ONSTACK(err_str, 256);

    ucs_string_buffer_appendf(&err_str,
                              "failed to register address %p (%s) length %zu",
                              address, ucs_memory_type_names[mem_type], length);

    if (dmabuf_fd != UCT_DMABUF_FD_INVALID) {
        ucs_string_buffer_appendf(&err_str, " dmabuf_fd %d", dmabuf_fd);
    }

    ucs_string_buffer_appendf(&err_str,
                              " on md[%d]=%s: %s (md supports: ", md_index,
                              context->tl_mds[md_index].rsc.md_name,
                              ucs_status_string(status));
    ucs_string_buffer_append_flags(&err_str,
                                   context->tl_mds[md_index].attr.reg_mem_types,
                                   ucs_memory_type_names);
    ucs_string_buffer_appendf(&err_str, ")");

    ucs_log(log_level, "%s", ucs_string_buffer_cstr(&err_str));
}

ucs_status_t ucp_mem_rereg_mds(ucp_context_h context, ucp_md_map_t reg_md_map,
                               void *address, size_t length, unsigned uct_flags,
                               uct_md_h alloc_md, ucs_memory_type_t mem_type,
                               uct_mem_h *alloc_md_memh_p, uct_mem_h *uct_memh,
                               ucp_md_map_t *md_map_p)
{
    unsigned memh_index, prev_memh_index;
    uct_mem_h *prev_uct_memh;
    ucp_md_map_t new_md_map;
    const uct_md_attr_v2_t *md_attr;
    void *end_address;
    unsigned prev_num_memh;
    unsigned md_index;
    ucs_status_t status;
    ucs_log_level_t level;
    ucs_memory_info_t mem_info;
    size_t reg_length;
    void *base_address;

    if (reg_md_map == *md_map_p) {
        return UCS_OK; /* shortcut - no changes required */
    }

    ucs_assertv(reg_md_map <= UCS_MASK(context->num_mds),
                "reg_md_map=0x%" PRIx64 " num_mds=%u", reg_md_map,
                context->num_mds);

    prev_num_memh = ucs_popcount(*md_map_p & reg_md_map);
    prev_uct_memh = ucs_alloca(prev_num_memh * sizeof(*prev_uct_memh));

    /* Go over previous handles, save only the ones we will need */
    memh_index      = 0;
    prev_memh_index = 0;
    ucs_for_each_bit(md_index, *md_map_p) {
        if (reg_md_map & UCS_BIT(md_index)) {
            /* memh still needed, save it */
            ucs_assert(prev_memh_index < prev_num_memh);
            prev_uct_memh[prev_memh_index++] = uct_memh[memh_index];
        } else if (alloc_md == context->tl_mds[md_index].md) {
            /* memh not needed and allocated, return it */
            if (alloc_md_memh_p != NULL) {
                *alloc_md_memh_p = uct_memh[memh_index];
            }
        } else {
            /* memh not needed and registered, deregister it */
            ucs_trace("de-registering memh[%d]=%p from md[%d]", memh_index,
                      uct_memh[memh_index], md_index);
            status = uct_md_mem_dereg(context->tl_mds[md_index].md,
                                      uct_memh[memh_index]);
            if (status != UCS_OK) {
                ucs_warn("failed to dereg from md[%d]=%s: %s", md_index,
                         context->tl_mds[md_index].rsc.md_name,
                         ucs_status_string(status));
            }
        }

        VALGRIND_MAKE_MEM_UNDEFINED(&uct_memh[memh_index],
                                    sizeof(uct_memh[memh_index]));
        ++memh_index;
    }

    /* prev_uct_memh should contain the handles which should be reused */
    ucs_assert(prev_memh_index == prev_num_memh);

    /* Go over requested MD map, and use / register new handles */
    new_md_map      = 0;
    memh_index      = 0;
    prev_memh_index = 0;
    ucs_for_each_bit(md_index, reg_md_map) {
        md_attr = &context->tl_mds[md_index].attr;
        if (*md_map_p & UCS_BIT(md_index)) {
            /* already registered, use previous memh */
            ucs_assert(prev_memh_index < prev_num_memh);
            uct_memh[memh_index++] = prev_uct_memh[prev_memh_index++];
            new_md_map            |= UCS_BIT(md_index);
        } else if (context->tl_mds[md_index].md == alloc_md) {
            /* already allocated, add the memh we got from allocation */
            ucs_assert(alloc_md_memh_p != NULL);
            uct_memh[memh_index++] = *alloc_md_memh_p;
            new_md_map            |= UCS_BIT(md_index);
        } else if (length == 0) {
            /* don't register zero-length regions */
            continue;
        } else if (md_attr->flags & UCT_MD_FLAG_REG) {
            ucs_assert(address != NULL);

            if (!(md_attr->reg_mem_types & UCS_BIT(mem_type))) {
                continue;
            }

            if (context->config.ext.reg_whole_alloc_bitmap & UCS_BIT(mem_type)) {
                ucp_memory_detect_internal(context, address, length, &mem_info);
                base_address = mem_info.base_address;
                reg_length   = mem_info.alloc_length;
                end_address  = UCS_PTR_BYTE_OFFSET(base_address, reg_length);
                ucs_trace("extending %p..%p to %p..%p", address,
                          UCS_PTR_BYTE_OFFSET(address, length), base_address,
                          end_address);
                ucs_assertv(base_address <= address,
                            "base_address=%p address=%p", base_address,
                            address);
                ucs_assertv(end_address >= UCS_PTR_BYTE_OFFSET(address, length),
                            "end_address=%p address+length=%p", end_address,
                            UCS_PTR_BYTE_OFFSET(address, length));
            } else {
                base_address = address;
                reg_length   = length;
            }

            /* MD supports registration, register new memh on it */
            status = uct_md_mem_reg(context->tl_mds[md_index].md, base_address,
                                    reg_length, uct_flags, &uct_memh[memh_index]);
            if (status == UCS_OK) {
                ucs_trace("registered address %p length %zu on md[%d]"
                          " memh[%d]=%p",
                          base_address, reg_length, md_index, memh_index,
                          uct_memh[memh_index]);
                new_md_map |= UCS_BIT(md_index);
                ++memh_index;
                continue;
            }

            level = (uct_flags & UCT_MD_MEM_FLAG_HIDE_ERRORS) ?
                    UCS_LOG_LEVEL_DIAG : UCS_LOG_LEVEL_ERROR;
            ucp_memh_register_log_fail(level, base_address, reg_length,
                                       mem_type, UCT_DMABUF_FD_INVALID,
                                       md_index, context, status);

            if (!(uct_flags & UCT_MD_MEM_FLAG_HIDE_ERRORS)) {
                goto err_dereg;
            }
        }
    }

    /* Update md_map, note that MDs which did not support registration will be
     * missing from the map.*/
    *md_map_p = new_md_map;
    return UCS_OK;

err_dereg:
    ucp_mem_rereg_mds(context, 0, NULL, 0, 0, alloc_md, mem_type,
                      alloc_md_memh_p, uct_memh, md_map_p);
    return status;

}

/**
 * @return Whether MD number 'md_index' is selected by the configuration as part
 *         of allocation method number 'config_method_index'.
 */
static int ucp_is_md_selected_by_config(ucp_context_h context,
                                        unsigned config_method_index,
                                        unsigned md_index)
{
    const char *cfg_cmpt_name;
    const char *cmpt_name;

    cfg_cmpt_name = context->config.alloc_methods[config_method_index].cmpt_name;
    cmpt_name     = context->tl_mds[md_index].attr.component_name;

    return !strncmp(cfg_cmpt_name, "*",      UCT_COMPONENT_NAME_MAX) ||
           !strncmp(cfg_cmpt_name, cmpt_name, UCT_COMPONENT_NAME_MAX);
}

static ucs_status_t
ucp_mem_do_alloc(ucp_context_h context, void *address, size_t length,
                 unsigned uct_flags, ucs_memory_type_t mem_type,
                 const char *name, uct_allocated_memory_t *mem)
{
    uct_alloc_method_t method;
    uct_mem_alloc_params_t params;
    unsigned method_index, md_index, num_mds;
    ucs_status_t status;
    uct_md_h mds[UCP_MAX_MDS];

    for (method_index = 0; method_index < context->config.num_alloc_methods;
                    ++method_index)
    {
        method = context->config.alloc_methods[method_index].method;

        /* If we are trying MD method, gather all MDs which match the component
         * name specified in the configuration.
         */
        num_mds = 0;
        if (method == UCT_ALLOC_METHOD_MD) {
            for (md_index = 0; md_index < context->num_mds; ++md_index) {
                if (ucp_is_md_selected_by_config(context, method_index, md_index)) {
                    mds[num_mds++] = context->tl_mds[md_index].md;
                }
            }
        }

        memset(&params, 0, sizeof(params));
        params.field_mask      = UCT_MEM_ALLOC_PARAM_FIELD_FLAGS    |
                                 UCT_MEM_ALLOC_PARAM_FIELD_ADDRESS  |
                                 UCT_MEM_ALLOC_PARAM_FIELD_MEM_TYPE |
                                 UCT_MEM_ALLOC_PARAM_FIELD_MDS      |
                                 UCT_MEM_ALLOC_PARAM_FIELD_NAME;
        params.flags           = uct_flags;
        params.name            = name;
        params.mem_type        = mem_type;
        params.address         = address;
        params.mds.mds         = mds;
        params.mds.count       = num_mds;

        status = uct_mem_alloc(length, &method, 1, &params, mem);
        if (status == UCS_OK) {
            goto out;
        }
    }

    status = UCS_ERR_NO_MEMORY;

out:
    return status;
}

static unsigned
ucp_mem_map_params2uct_flags(const ucp_context_h context,
                             const ucp_mem_map_params_t *params)
{
    unsigned flags = 0;

    if (context->config.features & UCP_FEATURE_RMA) {
        flags |= UCT_MD_MEM_ACCESS_RMA;
    }

    if (context->config.features & UCP_FEATURE_AMO) {
        flags |= UCT_MD_MEM_ACCESS_REMOTE_ATOMIC;
    }

    if (params->field_mask & UCP_MEM_MAP_PARAM_FIELD_FLAGS) {
        if (params->flags & UCP_MEM_MAP_NONBLOCK) {
            flags |= UCT_MD_MEM_FLAG_NONBLOCK;
        }

        if (params->flags & UCP_MEM_MAP_FIXED) {
            flags |= UCT_MD_MEM_FLAG_FIXED;
        }

        if (params->flags & UCP_MEM_MAP_SYMMETRIC_RKEY) {
            flags |= UCT_MD_MEM_SYMMETRIC_RKEY;
        }
    }

    return flags;
}

static void ucp_memh_dereg(ucp_context_h context, ucp_mem_h memh,
                           ucp_md_map_t md_map)
{
    uct_completion_t comp            = {
        .count = 1,
        .func  = (uct_completion_callback_t)ucs_empty_function_do_assert_void
    };
    uct_md_mem_dereg_params_t params = {
        .field_mask = UCT_MD_MEM_DEREG_FIELD_MEMH |
                      UCT_MD_MEM_DEREG_FIELD_FLAGS |
                      UCT_MD_MEM_DEREG_FIELD_COMPLETION,
        .comp       = &comp
    };
    ucp_md_index_t md_index;
    ucs_status_t status;

    /* Unregister from all memory domains */
    ucs_for_each_bit(md_index, md_map) {
        ucs_assertv(md_index != memh->alloc_md_index,
                    "memh %p: md_index %u alloc_md_index %u", memh, md_index,
                    memh->alloc_md_index);
        ucs_trace("de-registering memh[%d]=%p", md_index, memh->uct[md_index]);
        ucs_assert(context->tl_mds[md_index].attr.flags & UCT_MD_FLAG_REG);

        params.memh = memh->uct[md_index];
        if (memh->inv_md_map & UCS_BIT(md_index)) {
            params.flags = UCT_MD_MEM_DEREG_FLAG_INVALIDATE;
            comp.count++;
        } else {
            params.flags = 0;
        }

        status = uct_md_mem_dereg_v2(context->tl_mds[md_index].md, &params);
        if (status != UCS_OK) {
            ucs_warn("failed to dereg from md[%d]=%s: %s", md_index,
                     context->tl_mds[md_index].rsc.md_name,
                     ucs_status_string(status));
            if (params.flags & UCT_MD_MEM_DEREG_FLAG_INVALIDATE) {
                comp.count--;
            }
        }

        memh->uct[md_index] = NULL;
    }
    memh->md_map &= ~md_map;

    ucs_assert(comp.count == 1);
}

void ucp_memh_invalidate(ucp_context_h context, ucp_mem_h memh,
                         ucs_rcache_invalidate_comp_func_t cb, void *arg,
                         ucp_md_map_t inv_md_map)
{
    ucs_trace("memh %p: invalidate address %p length %zu md_map %" PRIx64
              " inv_md_map %" PRIx64,
              memh, ucp_memh_address(memh), ucp_memh_length(memh), memh->md_map,
              inv_md_map);

    ucs_assert(memh->parent == NULL);
    ucs_assert(!(memh->flags & UCP_MEMH_FLAG_IMPORTED));

    UCP_THREAD_CS_ENTER(&context->mt_lock);
    memh->inv_md_map |= inv_md_map;
    UCP_THREAD_CS_EXIT(&context->mt_lock);
    ucs_rcache_region_invalidate(context->rcache, &memh->super, cb, arg);
}

static void ucp_memh_put_rcache(ucp_context_h context, ucp_mem_h memh)
{
    ucs_rcache_t *rcache;
    khiter_t iter;

    UCP_THREAD_CS_ENTER(&context->mt_lock);
    if (memh->flags & UCP_MEMH_FLAG_IMPORTED) {
        iter = kh_get(ucp_context_imported_mem_hash, context->imported_mem_hash,
                      memh->remote_uuid);
        ucs_assert(iter != kh_end(context->imported_mem_hash));
        rcache = kh_value(context->imported_mem_hash, iter);
    } else {
        rcache = context->rcache;
    }

    ucs_assert(rcache != NULL);
    ucs_rcache_region_put_unsafe(rcache, &memh->super);
    UCP_THREAD_CS_EXIT(&context->mt_lock);
}

static void ucp_memh_cleanup(ucp_context_h context, ucp_mem_h memh)
{
    ucp_md_map_t md_map = memh->md_map;
    uct_allocated_memory_t mem;
    ucs_status_t status;

    ucs_trace("memh %p: cleanup", memh);

    ucs_assert(ucp_memh_is_user_memh(memh));

    mem.address = ucp_memh_address(memh);
    mem.length  = ucp_memh_length(memh);
    mem.method  = memh->alloc_method;

    if (mem.method == UCT_ALLOC_METHOD_MD) {
        ucs_assert(memh->alloc_md_index != UCP_NULL_RESOURCE);
        mem.md   = context->tl_mds[memh->alloc_md_index].md;
        mem.memh = memh->uct[memh->alloc_md_index];
        md_map  &= ~UCS_BIT(memh->alloc_md_index);
    }

    /* Have a parent memory handle from rcache */
    if (memh->parent != memh) {
        ucp_memh_dereg(context, memh, md_map & ~memh->parent->md_map);
        ucp_memh_put_rcache(context, memh->parent);
    } else {
        ucp_memh_dereg(context, memh, md_map);
    }

    /* If the memory was also allocated, release it */
    if (memh->alloc_method != UCT_ALLOC_METHOD_LAST) {
        status = uct_mem_free(&mem);
        if (status != UCS_OK) {
            ucs_warn("failed to free: %s", ucs_status_string(status));
        }
    }

    ucs_free(memh);
}

static ucs_status_t
ucp_memh_register_internal(ucp_context_h context, ucp_mem_h memh,
                           ucp_md_map_t md_map, unsigned uct_flags,
                           const char *alloc_name, ucs_log_level_t err_level,
                           int allow_partial_reg)
{
    ucs_memory_type_t mem_type          = memh->mem_type;
    ucp_md_index_t dmabuf_prov_md_index = context->dmabuf_mds[mem_type];
    void *address                       = ucp_memh_address(memh);
    size_t length                       = ucp_memh_length(memh);
    ucp_md_map_t reg_md_map             = ~memh->md_map & md_map;
    ucp_md_map_t md_map_registered      = 0;
    ucp_md_map_t dmabuf_md_map          = 0;
    uct_md_mem_reg_params_t reg_params;
    uct_md_mem_attr_t mem_attr;
    ucp_md_index_t md_index;
    ucs_status_t status;
    void *reg_address;
    size_t reg_length;
    size_t reg_align;

    if (reg_md_map == 0) {
        return UCS_OK;
    }

    if (context->config.ext.reg_nb_mem_types & UCS_BIT(mem_type)) {
        uct_flags |= UCT_MD_MEM_FLAG_NONBLOCK;
    }

    /* When adding registrations, existing access flags must be supported */
    reg_params.flags         = uct_flags | memh->uct_flags;
    reg_params.dmabuf_fd     = UCT_DMABUF_FD_INVALID;
    reg_params.dmabuf_offset = 0;

    if ((dmabuf_prov_md_index != UCP_NULL_RESOURCE) &&
        (reg_md_map & context->dmabuf_reg_md_map)) {
        /* Query dmabuf file descriptor and offset */
        mem_attr.field_mask = UCT_MD_MEM_ATTR_FIELD_DMABUF_FD |
                              UCT_MD_MEM_ATTR_FIELD_DMABUF_OFFSET;
        status = uct_md_mem_query(context->tl_mds[dmabuf_prov_md_index].md,
                                  address, length, &mem_attr);
        if (status != UCS_OK) {
            ucs_log(err_level,
                    "uct_md_mem_query(dmabuf address %p length %zu) failed: %s",
                    address, length, ucs_status_string(status));
        } else {
            ucs_trace("uct_md_mem_query(dmabuf address %p length %zu) returned "
                      "fd %d offset %zu",
                      address, length, mem_attr.dmabuf_fd,
                      mem_attr.dmabuf_offset);
            dmabuf_md_map            = context->dmabuf_reg_md_map;
            reg_params.dmabuf_fd     = mem_attr.dmabuf_fd;
            reg_params.dmabuf_offset = mem_attr.dmabuf_offset;
        }
    }

    ucs_for_each_bit(md_index, reg_md_map) {
        ucs_assertv(context->reg_md_map[mem_type] & UCS_BIT(md_index),
                    "mem_type=%s md[%d]=%s reg_md_map=0x%" PRIx64,
                    ucs_memory_type_names[mem_type], md_index,
                    context->tl_mds[md_index].rsc.md_name,
                    context->reg_md_map[mem_type]);

        reg_params.field_mask = UCT_MD_MEM_REG_FIELD_FLAGS;
        if (dmabuf_md_map & UCS_BIT(md_index)) {
            /* If this MD can consume a dmabuf and we have it - provide it */
            reg_params.field_mask |= UCT_MD_MEM_REG_FIELD_DMABUF_FD |
                                     UCT_MD_MEM_REG_FIELD_DMABUF_OFFSET;
        }

        reg_address = address;
        reg_length  = length;

        if (context->rcache == NULL) {
            reg_align = ucs_max(context->tl_mds[md_index].attr.reg_alignment, 1);
            ucs_align_ptr_range(&reg_address, &reg_length, reg_align);
        }

        status = uct_md_mem_reg_v2(context->tl_mds[md_index].md, reg_address,
                                   reg_length, &reg_params, &memh->uct[md_index]);
        if (ucs_unlikely(status != UCS_OK)) {
            ucp_memh_register_log_fail(err_level, reg_address, reg_length,
                                       mem_type, reg_params.dmabuf_fd, md_index,
                                       context, status);
            if (allow_partial_reg &&
                (uct_flags & UCT_MD_MEM_FLAG_HIDE_ERRORS)) {
                continue;
            }

            ucp_memh_dereg(context, memh, md_map_registered);
            goto out_close_dmabuf_fd;
        }

        ucs_trace("register address %p length %zu dmabuf-fd %d flags %ld "
                  "on md[%d]=%s %p",
                  reg_address, reg_length,
                  (dmabuf_md_map & UCS_BIT(md_index)) ? reg_params.dmabuf_fd :
                                                        UCT_DMABUF_FD_INVALID,
                  reg_params.flags,
                  md_index, context->tl_mds[md_index].rsc.md_name,
                  memh->uct[md_index]);
        md_map_registered |= UCS_BIT(md_index);
    }

    memh->md_map |= md_map_registered;
    status        = UCS_OK;

    ucs_trace("memh %p: registered %s address %p length %zu md_map %" PRIx64,
              memh, alloc_name, address, length, memh->md_map);

out_close_dmabuf_fd:
    UCS_STATIC_ASSERT(UCT_DMABUF_FD_INVALID == -1);
    ucs_close_fd(&reg_params.dmabuf_fd);
    return status;
}

ucs_status_t ucp_memh_register(ucp_context_h context, ucp_mem_h memh,
                               ucp_md_map_t md_map, unsigned uct_flags,
                               const char *alloc_name)
{
    ucs_log_level_t err_level = (uct_flags & UCT_MD_MEM_FLAG_HIDE_ERRORS) ?
                                        UCS_LOG_LEVEL_DIAG :
                                        UCS_LOG_LEVEL_ERROR;

    return ucp_memh_register_internal(context, memh, md_map, uct_flags,
                                      alloc_name, err_level, 1);
}

static size_t ucp_memh_size(ucp_context_h context)
{
    return sizeof(ucp_mem_t) + (sizeof(uct_mem_h) * context->num_mds);
}

static void ucp_memh_set_uct_flags(ucp_mem_h memh, unsigned uct_flags)
{
    /* When changing memh->uct_flags, must not have any existing registrations,
       since those may not support the new flags */
    ucs_assertv(memh->md_map == 0,
                "memh=%p memh->md_map=0x%" PRIx64
                " memh->uct_flags=0x%x uct_flags=0x%x",
                memh, memh->md_map, memh->uct_flags, uct_flags);
    memh->uct_flags = uct_flags & UCP_MM_UCT_ACCESS_MASK;
}

static void ucp_memh_init(ucp_mem_h memh, ucp_context_h context,
                          uint8_t memh_flags, unsigned uct_flags,
                          uct_alloc_method_t method, ucs_memory_type_t mem_type)
{
    ucp_memory_info_t info;

    ucp_memory_detect(context, ucp_memh_address(memh), ucp_memh_length(memh),
                      &info);
    ucp_memh_set_uct_flags(memh, uct_flags);
    memh->context           = context;
    memh->flags             = memh_flags;
    memh->alloc_md_index    = UCP_NULL_RESOURCE;
    memh->alloc_method      = method;
    memh->mem_type          = mem_type;
    memh->sys_dev           = info.sys_dev;
}

static ucs_status_t
ucp_memh_create(ucp_context_h context, void *address, size_t length,
                ucs_memory_type_t mem_type, uct_alloc_method_t method,
                uint8_t memh_flags, unsigned uct_flags, ucp_mem_h *memh_p)
{
    ucp_mem_h memh;

    memh = ucs_calloc(1, ucp_memh_size(context), "ucp_memh");
    if (memh == NULL) {
        return UCS_ERR_NO_MEMORY;
    }

    memh->super.super.start = (uintptr_t)address;
    memh->super.super.end   = (uintptr_t)address + length;
    ucp_memh_init(memh, context, memh_flags, uct_flags, method, mem_type);

    *memh_p = memh;
    return UCS_OK;
}

static ucs_status_t
ucp_memh_rcache_get(ucs_rcache_t *rcache, void *address, size_t length,
                    size_t alignment, ucs_memory_type_t mem_type,
                    ucp_md_map_t reg_md_map, unsigned uct_flags,
                    const char *alloc_name, ucp_mem_h *memh_p)
{
    ucp_mem_rcache_reg_ctx_t reg_ctx = {
        .mem_type   = mem_type,
        .reg_md_map = reg_md_map,
        .uct_flags  = uct_flags,
        .alloc_name = alloc_name
    };
    ucs_rcache_region_t *rregion;
    ucs_status_t status;

    status = ucs_rcache_get(rcache, address, length, alignment,
                            PROT_READ | PROT_WRITE, &reg_ctx, &rregion);
    if (status != UCS_OK) {
        return status;
    }

    *memh_p = ucs_derived_of(rregion, ucp_mem_t);

    return UCS_OK;
}

static ucp_md_index_t ucp_mem_get_md_index(ucp_context_h context,
                                           const uct_md_h md,
                                           uct_alloc_method_t method)
{
    ucp_md_index_t md_index;

    if (method != UCT_ALLOC_METHOD_MD) {
        return UCP_NULL_RESOURCE;
    }

    for (md_index = 0; md_index < context->num_mds; md_index++) {
        if (md == context->tl_mds[md_index].md) {
            return md_index;
        }
    }

    return UCP_NULL_RESOURCE;
}

static ucs_status_t ucp_memh_create_from_mem(ucp_context_h context,
                                             const uct_allocated_memory_t *mem,
                                             unsigned uct_flags,
                                             ucp_mem_h *memh_p)
{
    ucs_status_t status;
    ucp_mem_h memh;

    status = ucp_memh_create(context, mem->address, mem->length, mem->mem_type,
                             mem->method, 0, uct_flags, &memh);
    if (status != UCS_OK) {
        return status;
    }

    memh->alloc_md_index = ucp_mem_get_md_index(context, mem->md, mem->method);
    if (memh->alloc_md_index != UCP_NULL_RESOURCE) {
        memh->uct[memh->alloc_md_index] = mem->memh;
        memh->md_map                   |= UCS_BIT(memh->alloc_md_index);
        ucs_trace("allocated address %p length %zu on md[%d]=%s %p",
                  mem->address, mem->length, memh->alloc_md_index,
                  context->tl_mds[memh->alloc_md_index].rsc.md_name,
                  memh->uct[memh->alloc_md_index]);
    }

    *memh_p = memh;
    return UCS_OK;
}

static UCS_F_ALWAYS_INLINE void
ucp_memh_init_from_parent(ucp_mem_h memh, ucp_md_map_t parent_md_map)
{
    ucp_md_index_t md_index;

    ucs_assertv(!(memh->md_map & parent_md_map),
                "memh %p: md_map 0x%lx parent_md_map 0x%lx", memh,
                memh->md_map, parent_md_map);

    memh->reg_id  = memh->parent->reg_id;
    memh->md_map |= parent_md_map;

    ucs_for_each_bit(md_index, parent_md_map) {
        ucs_assert(memh->uct[md_index] == NULL);
        memh->uct[md_index] = memh->parent->uct[md_index];
    }
}

static ucs_status_t ucp_memh_init_uct_reg(ucp_context_h context, ucp_mem_h memh,
                                          unsigned uct_flags,
                                          const char *alloc_name)
{
    ucs_memory_type_t mem_type = memh->mem_type;
    ucp_md_map_t reg_md_map    = context->reg_md_map[mem_type] & ~memh->md_map;
    ucp_md_map_t cache_md_map  = context->cache_md_map[mem_type] & reg_md_map;
    void *address              = ucp_memh_address(memh);
    size_t length              = ucp_memh_length(memh);
    ucs_status_t status;

    if (context->rcache == NULL) {
        status = ucp_memh_register(context, memh, reg_md_map, uct_flags,
                                   alloc_name);
        if (status != UCS_OK) {
            goto err;
        }

        memh->reg_id = context->next_memh_reg_id++;
        memh->parent = memh;
    } else {
        status = ucp_memh_get(context, address, length, mem_type, cache_md_map,
                              uct_flags, alloc_name, &memh->parent);
        if (status != UCS_OK) {
            goto err;
        }

        ucp_memh_init_from_parent(memh, cache_md_map);

        status = ucp_memh_register(context, memh, reg_md_map, uct_flags,
                                   alloc_name);
        if (status != UCS_OK) {
            goto err_put_rcache;
        }
    }

    ucs_assert(ucp_memh_is_user_memh(memh));
    return UCS_OK;

err_put_rcache:
    /* We assume the parent memh was retrieved from rcache */
    ucs_rcache_region_put_unsafe(context->rcache, &memh->parent->super);
err:
    return status;
}

static size_t ucp_memh_reg_align(ucp_context_h context, ucp_md_map_t reg_md_map)
{
    size_t reg_align = UCS_RCACHE_MIN_ALIGNMENT;
    const uct_md_attr_v2_t *md_attr;
    ucp_md_index_t md_index;

    ucs_for_each_bit(md_index, reg_md_map) {
        md_attr   = &context->tl_mds[md_index].attr;
        reg_align = ucs_max(md_attr->reg_alignment, reg_align);
    }

    return reg_align;
}

ucs_status_t ucp_memh_get_slow(ucp_context_h context, void *address,
                               size_t length, ucs_memory_type_t mem_type,
                               ucp_md_map_t reg_md_map, unsigned uct_flags,
                               const char *alloc_name, ucp_mem_h *memh_p)
{
    ucp_mem_h memh = NULL; /* To suppress compiler warning */
    void *reg_address;
    size_t reg_length;
    ucs_status_t status;
    ucs_memory_info_t mem_info;
    size_t reg_align;

    if (context->config.ext.reg_whole_alloc_bitmap & UCS_BIT(mem_type)) {
        ucp_memory_detect_internal(context, address, length, &mem_info);
        reg_address = mem_info.base_address;
        reg_length  = mem_info.alloc_length;
    } else {
        reg_address = address;
        reg_length  = length;
    }

    reg_align = ucp_memh_reg_align(context, reg_md_map);

    UCP_THREAD_CS_ENTER(&context->mt_lock);
    if (context->rcache == NULL) {
        status = ucp_memh_create(context, reg_address, reg_length, mem_type,
                                 UCT_ALLOC_METHOD_LAST, 0, uct_flags, &memh);
        if (status != UCS_OK) {
            goto out;
        }
    } else {
        status = ucp_memh_rcache_get(context->rcache, reg_address, reg_length,
                                     reg_align, mem_type, reg_md_map, uct_flags,
                                     alloc_name, &memh);
<<<<<<< HEAD
=======
        if (status != UCS_OK) {
            goto out;
        }

        if (!ucs_test_all_flags(memh->uct_flags,
                                uct_flags & UCP_MM_UCT_ACCESS_MASK)) {
            reg_md_map |= memh->md_map; /* Re-register previous MDs */
            ucp_memh_dereg(context, memh, memh->md_map);
            ucp_memh_set_uct_flags(memh, uct_flags);
        }

        ucs_assert(memh->mem_type == mem_type);
        ucs_assert(ucs_padding((intptr_t)ucp_memh_address(memh), reg_align) == 0);
        ucs_assert(ucs_padding(ucp_memh_length(memh), reg_align) == 0);
>>>>>>> d4bb985e
    }

    ucs_trace(
            "memh_get_slow: %s address %p/%p length %zu/%zu %s md_map %" PRIx64
            " flags 0x%x",
            alloc_name, address, ucp_memh_address(memh), length,
            ucp_memh_length(memh), ucs_memory_type_names[mem_type], reg_md_map,
            uct_flags);

    ucs_assertv(mem_type == memh->mem_type, "mem_type=%s got memh->mem_type=%s",
                ucs_memory_type_names[mem_type],
                ucs_memory_type_names[memh->mem_type]);
    if (context->rcache != NULL) {
        ucs_ptr_check_align(ucp_memh_address(memh), ucp_memh_length(memh),
                            reg_align);
    }

    status = ucp_memh_register(context, memh, reg_md_map, uct_flags,
                               alloc_name);
    if (status != UCS_OK) {
        goto err_free_memh;
    }

    memh->reg_id = context->next_memh_reg_id++;
    *memh_p      = memh;

out:
    UCP_THREAD_CS_EXIT(&context->mt_lock);
    return status;

err_free_memh:
    if (context->rcache == NULL) {
        ucs_free(memh);
    } else {
        ucs_rcache_region_put_unsafe(context->rcache, &memh->super);
    }

    goto out;
}

static ucs_status_t
ucp_memh_alloc(ucp_context_h context, void *address, size_t length,
               ucs_memory_type_t mem_type, unsigned uct_flags,
               const char *alloc_name, ucp_mem_h *memh_p)
{
    uct_allocated_memory_t mem;
    ucs_status_t status;
    ucp_mem_h memh;

    status = ucp_mem_do_alloc(context, address, length, uct_flags, mem_type,
                              alloc_name, &mem);
    if (status != UCS_OK) {
        goto out;
    }

    status = ucp_memh_create_from_mem(context, &mem, uct_flags, &memh);
    if (status != UCS_OK) {
        goto err_dealloc;
    }

    status = ucp_memh_init_uct_reg(context, memh, uct_flags, alloc_name);
    if (status != UCS_OK) {
        goto err_free_memh;
    }

    *memh_p = memh;
    return UCS_OK;

err_free_memh:
    ucs_free(memh);
err_dealloc:
    uct_mem_free(&mem);
out:
    return status;
}

static ucs_status_t
ucp_memh_import(ucp_context_h context, const void *export_mkey_buffer,
                ucp_mem_h *memh_p);

/* Matrix of behavior
 * |--------------------------------------------------------------------------------|
 * | parameter |                             value                                  |
 * |-----------|--------------------------------------------------------------------|
 * | ALLOCATE  |  0     |     1     |  0  |  0  |  1  |     1     |  0  |     1     |
 * | FIXED     |  0     |     0     |  1  |  0  |  1  |     0     |  1  |     1     |
 * | addr      |  0     |     0     |  0  |  1  |  0  |     1     |  1  |     1     |
 * |-----------|--------|-----------|-----|-----|-----|-----------|-----|-----------|
 * | result    | err if | alloc/reg | err | reg | err | alloc/reg | err | alloc/reg |
 * |           | len >0 |           |     |     |     |  (hint)   |     | (fixed)   |
 * |--------------------------------------------------------------------------------|
 */
ucs_status_t ucp_mem_map(ucp_context_h context, const ucp_mem_map_params_t *params,
                         ucp_mem_h *memh_p)
{
    const char *alloc_name = "user memory";
    uint8_t memh_flags     = 0;
    ucp_mem_h memh         = NULL;
    ucs_memory_type_t mem_type;
    ucp_memory_info_t mem_info;
    ucs_status_t status;
    unsigned uct_flags;
    unsigned flags;
    void *address;
    const void *exported_memh_buffer;
    size_t length;

    if (!(params->field_mask &
          (UCP_MEM_MAP_PARAM_FIELD_LENGTH |
           UCP_MEM_MAP_PARAM_FIELD_EXPORTED_MEMH_BUFFER))) {
        status = UCS_ERR_INVALID_PARAM;
        ucs_error("the length value or exported_memh_buffer for mapping memory"
                  " aren't set: %s", ucs_status_string(status));
        goto out;
    }

    address              = UCP_PARAM_VALUE(MEM_MAP, params, address, ADDRESS,
                                           NULL);
    length               = UCP_PARAM_VALUE(MEM_MAP, params, length, LENGTH, 0);
    flags                = UCP_PARAM_VALUE(MEM_MAP, params, flags, FLAGS, 0);
    exported_memh_buffer = UCP_PARAM_VALUE(MEM_MAP, params, exported_memh_buffer,
                                           EXPORTED_MEMH_BUFFER, NULL);
    mem_type             = UCP_PARAM_VALUE(MEM_MAP, params, memory_type,
                                           MEMORY_TYPE, UCS_MEMORY_TYPE_LAST);

    if ((flags & UCP_MEM_MAP_FIXED) &&
        ((uintptr_t)address % ucs_get_page_size())) {
        ucs_error("UCP_MEM_MAP_FIXED flag requires page aligned address");
        status = UCS_ERR_INVALID_PARAM;
        goto out;
    }

    if (mem_type == UCS_MEMORY_TYPE_LAST) {
        if (flags & UCP_MEM_MAP_ALLOCATE) {
            mem_type = UCS_MEMORY_TYPE_HOST;
        } else {
            ucp_memory_detect(context, address, length, &mem_info);
            mem_type = mem_info.type;
        }
    }

    if (exported_memh_buffer != NULL) {
        if (flags & UCP_MEM_MAP_ALLOCATE) {
            ucs_error("wrong combinations of parameters: exported memory handle"
                      " and memory allocation were requested altogether");
            status = UCS_ERR_INVALID_PARAM;
            goto out;
        }

        memh_flags |= UCP_MEMH_FLAG_IMPORTED;

        if (ucp_memh_buffer_is_dummy(exported_memh_buffer)) {
            /* Exported memory handle buffer packed for dummy memory handle */
            goto out_zero_mem;
        }
    } else if (length == 0) {
        goto out_zero_mem;
    }

    if (address == NULL) {
        if (!(flags & UCP_MEM_MAP_ALLOCATE) && (length > 0)) {
            ucs_error("undefined address with nonzero length requires "
                      "UCP_MEM_MAP_ALLOCATE flag");
            status = UCS_ERR_INVALID_PARAM;
            goto out;
        }
    } else if ((!(flags & UCP_MEM_MAP_ALLOCATE) &&
                (flags & UCP_MEM_MAP_FIXED))) {
        ucs_error("wrong combination of flags when address is defined");
        status = UCS_ERR_INVALID_PARAM;
        goto out;
    }

    uct_flags = ucp_mem_map_params2uct_flags(context, params);

    if (memh_flags & UCP_MEMH_FLAG_IMPORTED) {
        status = ucp_memh_import(context, exported_memh_buffer, &memh);
    } else if (flags & UCP_MEM_MAP_ALLOCATE) {
        status = ucp_memh_alloc(context, address, length, mem_type, uct_flags,
                                alloc_name, &memh);
    } else {
        status = ucp_memh_create(context, address, length, mem_type,
                                 UCT_ALLOC_METHOD_LAST, 0, uct_flags, &memh);
        if (status != UCS_OK) {
            goto out;
        }

        status = ucp_memh_init_uct_reg(context, memh, uct_flags, alloc_name);
        if (status != UCS_OK) {
            ucs_free(memh);
        }
    }

out:
    if (status == UCS_OK) {
        ucs_assert(ucp_memh_is_user_memh(memh));
        *memh_p = memh;
    }
    return status;

out_zero_mem:
    ucs_assert(ucp_memh_address(&ucp_mem_dummy_handle.memh) == NULL);
    ucs_assert(ucp_memh_length(&ucp_mem_dummy_handle.memh) == 0);

    ucs_debug("mapping zero length buffer, return dummy memh");
    *memh_p = &ucp_mem_dummy_handle.memh;
    return UCS_OK;
}

void ucp_memh_put_slow(ucp_context_h context, ucp_mem_h memh)
{
    ucs_assert(context->rcache == NULL);
    ucs_assert(memh->parent == NULL);
    ucp_memh_dereg(context, memh, memh->md_map);
    ucs_free(memh);
}

ucs_status_t ucp_mem_unmap(ucp_context_h context, ucp_mem_h memh)
{
    if (ucp_memh_is_zero_length(memh)) {
        return UCS_OK;
    }

    ucp_memh_cleanup(context, memh);
    return UCS_OK;
}

ucs_status_t ucp_mem_type_reg_buffers(ucp_worker_h worker, void *remote_addr,
                                      size_t length, ucs_memory_type_t mem_type,
                                      ucp_md_index_t md_index, ucp_mem_h *memh_p,
                                      uct_rkey_bundle_t *rkey_bundle)
{
    ucp_context_h context            = worker->context;
    const uct_md_attr_v2_t *md_attr  = &context->tl_mds[md_index].attr;
    ucp_mem_h memh                   = NULL; /* To suppress compiler warning */
    uct_md_mkey_pack_params_t params = { .field_mask = 0 };
    uct_component_h cmpt;
    ucp_tl_md_t *tl_md;
    ucs_status_t status;
    char *rkey_buffer;

    if (!(md_attr->flags & UCT_MD_FLAG_NEED_RKEY)) {
        rkey_bundle->handle = NULL;
        rkey_bundle->rkey   = UCT_INVALID_RKEY;
        status              = UCS_OK;
        goto out;
    }

    tl_md  = &context->tl_mds[md_index];
    cmpt   = context->tl_cmpts[tl_md->cmpt_index].cmpt;

    status = ucp_memh_get(context, remote_addr, length, mem_type,
                          UCS_BIT(md_index), UCT_MD_MEM_ACCESS_ALL, "mem_type",
                          &memh);
    if (status != UCS_OK) {
        goto out;
    }

    rkey_buffer = ucs_alloca(md_attr->rkey_packed_size);
    status      = uct_md_mkey_pack_v2(tl_md->md, memh->uct[md_index],
                                      remote_addr, length, &params,
                                      rkey_buffer);
    if (status != UCS_OK) {
        ucs_error("failed to pack key from md[%d]: %s",
                  md_index, ucs_status_string(status));
        goto out_dereg_mem;
    }

    status = uct_rkey_unpack(cmpt, rkey_buffer, rkey_bundle);
    if (status != UCS_OK) {
        ucs_error("failed to unpack key from md[%d]: %s",
                  md_index, ucs_status_string(status));
        goto out_dereg_mem;
    }

    *memh_p = memh;
    return UCS_OK;

out_dereg_mem:
    ucp_memh_put(memh);
out:
    return status;
}

void ucp_mem_type_unreg_buffers(ucp_worker_h worker, ucp_md_index_t md_index,
                                ucp_mem_h memh, uct_rkey_bundle_t *rkey_bundle)
{
    ucp_context_h context = worker->context;
    ucp_rsc_index_t cmpt_index;

    if (rkey_bundle->rkey != UCT_INVALID_RKEY) {
        cmpt_index = context->tl_mds[md_index].cmpt_index;
        uct_rkey_release(context->tl_cmpts[cmpt_index].cmpt, rkey_bundle);
        ucp_memh_put(memh);
    }
}

ucs_status_t ucp_mem_query(const ucp_mem_h memh, ucp_mem_attr_t *attr)
{
    if (attr->field_mask & UCP_MEM_ATTR_FIELD_ADDRESS) {
        attr->address = ucp_memh_address(memh);
    }

    if (attr->field_mask & UCP_MEM_ATTR_FIELD_LENGTH) {
        attr->length = ucp_memh_length(memh);
    }

    if (attr->field_mask & UCP_MEM_ATTR_FIELD_MEM_TYPE) {
        attr->mem_type = memh->mem_type;
    }

    return UCS_OK;
}

static ucs_status_t ucp_advice2uct(unsigned ucp_advice, uct_mem_advice_t *uct_advice)
{
    switch(ucp_advice) {
    case UCP_MADV_NORMAL:
        *uct_advice = UCT_MADV_NORMAL;
        return UCS_OK;
    case UCP_MADV_WILLNEED:
        *uct_advice = UCT_MADV_WILLNEED;
        return UCS_OK;
    }
    return UCS_ERR_INVALID_PARAM;
}

ucs_status_t
ucp_mem_advise(ucp_context_h context, ucp_mem_h memh,
               ucp_mem_advise_params_t *params)
{
    ucs_status_t status, tmp_status;
    int md_index;
    uct_mem_advice_t uct_advice;
    uct_mem_h uct_memh;

    if (!ucs_test_all_flags(params->field_mask,
                            UCP_MEM_ADVISE_PARAM_FIELD_ADDRESS|
                            UCP_MEM_ADVISE_PARAM_FIELD_LENGTH|
                            UCP_MEM_ADVISE_PARAM_FIELD_ADVICE)) {
        return UCS_ERR_INVALID_PARAM;
    }

    if ((params->address < ucp_memh_address(memh)) ||
        (UCS_PTR_BYTE_OFFSET(params->address, params->length) >
         UCS_PTR_BYTE_OFFSET(ucp_memh_address(memh), ucp_memh_length(memh)))) {
        return UCS_ERR_INVALID_PARAM;
    }

    status = ucp_advice2uct(params->advice, &uct_advice);
    if (status != UCS_OK) {
        return status;
    }

    ucs_debug("advice buffer %p length %llu memh %p flags %x",
               params->address, (unsigned long long)params->length, memh,
               params->advice);

    if (ucp_memh_is_zero_length(memh)) {
        return UCS_OK;
    }

    UCP_THREAD_CS_ENTER(&context->mt_lock);

    status = UCS_OK;
    for (md_index = 0; md_index < context->num_mds; ++md_index) {
        uct_memh = memh->uct[md_index];
        if (!(context->tl_mds[md_index].attr.flags & UCT_MD_FLAG_ADVISE) ||
            (uct_memh == NULL)) {
            continue;
        }
        tmp_status = uct_md_mem_advise(context->tl_mds[md_index].md, uct_memh,
                                       params->address, params->length, uct_advice);
        if (tmp_status != UCS_OK) {
            status = tmp_status;
        }
    }

    UCP_THREAD_CS_EXIT(&context->mt_lock);
    return status;
}

static ucs_status_t
ucp_mpool_malloc(ucp_worker_h worker, ucs_mpool_t *mp, size_t *size_p, void **chunk_p)
{
    ucp_mem_desc_t *chunk_hdr;
    ucp_mem_h memh;
    ucs_status_t status;

    status = ucp_memh_alloc(worker->context, NULL,
                            *size_p + sizeof(*chunk_hdr), UCS_MEMORY_TYPE_HOST,
                            UCT_MD_MEM_ACCESS_RMA, ucs_mpool_name(mp), &memh);
    if (status != UCS_OK) {
        goto out;
    }

    chunk_hdr       = ucp_memh_address(memh);
    chunk_hdr->memh = memh;
    *chunk_p        = chunk_hdr + 1;
    *size_p         = ucp_memh_length(memh) - sizeof(*chunk_hdr);
out:
    return status;
}

static void
ucp_mpool_free(ucp_worker_h worker, ucs_mpool_t *mp, void *chunk)
{
    ucp_mem_desc_t *chunk_hdr;

    chunk_hdr = (ucp_mem_desc_t*)chunk - 1;
    ucp_memh_cleanup(worker->context, chunk_hdr->memh);
}

void ucp_mpool_obj_init(ucs_mpool_t *mp, void *obj, void *chunk)
{
    ucp_mem_desc_t *elem_hdr  = obj;
    ucp_mem_desc_t *chunk_hdr = (ucp_mem_desc_t*)((ucp_mem_desc_t*)chunk - 1);
    elem_hdr->memh = chunk_hdr->memh;
}

static ucs_status_t
ucp_rndv_frag_malloc_mpools(ucs_mpool_t *mp, size_t *size_p, void **chunk_p)
{
    ucp_rndv_mpool_priv_t *mpriv = ucs_mpool_priv(mp);
    ucp_context_h context        = mpriv->worker->context;
    ucs_memory_type_t mem_type   = mpriv->mem_type;
    size_t frag_size             = context->config.ext.rndv_frag_size[mem_type];
    ucp_rndv_frag_mp_chunk_hdr_t *chunk_hdr;
    ucs_status_t status;
    unsigned num_elems;

    /* metadata */
    chunk_hdr = ucs_malloc(sizeof(*chunk_hdr) + *size_p, "chunk_hdr");
    if (chunk_hdr == NULL) {
        return UCS_ERR_NO_MEMORY;
    }

    num_elems = ucs_mpool_num_elems_per_chunk(
            mp, (ucs_mpool_chunk_t*)(chunk_hdr + 1), *size_p);

    /* payload; need to get default flags from ucp_mem_map_params2uct_flags() */
    status = ucp_memh_alloc(context, NULL, frag_size * num_elems, mem_type,
                            UCT_MD_MEM_ACCESS_RMA, ucs_mpool_name(mp),
                            &chunk_hdr->memh);
    if (status != UCS_OK) {
        return status;
    }

    chunk_hdr->next_frag_ptr = ucp_memh_address(chunk_hdr->memh);
    *chunk_p                 = chunk_hdr + 1;
    return UCS_OK;
}

static void
ucp_rndv_frag_free_mpools(ucs_mpool_t *mp, void *chunk)
{
    ucp_rndv_mpool_priv_t *mpriv = ucs_mpool_priv(mp);
    ucp_rndv_frag_mp_chunk_hdr_t *chunk_hdr;

    chunk_hdr = (ucp_rndv_frag_mp_chunk_hdr_t*)chunk - 1;
    ucp_memh_cleanup(mpriv->worker->context, chunk_hdr->memh);
    ucs_free(chunk_hdr);
}

void ucp_frag_mpool_obj_init(ucs_mpool_t *mp, void *obj, void *chunk)
{
    ucp_rndv_frag_mp_chunk_hdr_t *chunk_hdr = (ucp_rndv_frag_mp_chunk_hdr_t*)chunk - 1;
    void *next_frag_ptr                     = chunk_hdr->next_frag_ptr;
    ucp_rndv_mpool_priv_t *mpriv            = ucs_mpool_priv(mp);
    ucs_memory_type_t mem_type              = mpriv->mem_type;
    ucp_context_h context                   = mpriv->worker->context;
    ucp_mem_desc_t *elem_hdr                = obj;
    size_t frag_size;

    frag_size                = context->config.ext.rndv_frag_size[mem_type];
    elem_hdr->memh           = chunk_hdr->memh;
    elem_hdr->ptr            = next_frag_ptr;
    chunk_hdr->next_frag_ptr = UCS_PTR_BYTE_OFFSET(next_frag_ptr, frag_size);
}

ucs_status_t ucp_reg_mpool_malloc(ucs_mpool_t *mp, size_t *size_p, void **chunk_p)
{
    ucp_worker_h worker = ucs_container_of(mp, ucp_worker_t, reg_mp);

    return ucp_mpool_malloc(worker, mp, size_p, chunk_p);
}

void ucp_reg_mpool_free(ucs_mpool_t *mp, void *chunk)
{
    ucp_worker_h worker = ucs_container_of(mp, ucp_worker_t, reg_mp);

    ucp_mpool_free(worker, mp, chunk);
}

ucs_status_t ucp_frag_mpool_malloc(ucs_mpool_t *mp, size_t *size_p, void **chunk_p)
{
    return ucp_rndv_frag_malloc_mpools(mp, size_p, chunk_p);
}

void ucp_frag_mpool_free(ucs_mpool_t *mp, void *chunk)
{
    ucp_rndv_frag_free_mpools(mp, chunk);
}

void ucp_mem_print_info(const char *mem_spec, ucp_context_h context,
                        FILE *stream)
{
    UCS_STRING_BUFFER_ONSTACK(strb, 128);
    size_t min_page_size, max_page_size;
    ucp_mem_map_params_t mem_params;
    char mem_types_buf[128];
    ssize_t mem_type_value;
    size_t mem_size_value;
    char memunits_str[32];
    ucs_status_t status;
    char *mem_size_str;
    char *mem_type_str;
    unsigned md_index;
    void *rkey_buffer;
    size_t rkey_size;
    ucp_mem_h memh;

    ucs_string_buffer_appendf(&strb, "%s", mem_spec);

    /* Parse memory size */
    mem_size_str = ucs_string_buffer_next_token(&strb, NULL, ",");
    status       = ucs_str_to_memunits(mem_size_str, &mem_size_value);
    if (status != UCS_OK) {
        printf("<Failed to convert a memunits string>\n");
        return;
    }

    /* Parse memory type */
    mem_type_str = ucs_string_buffer_next_token(&strb, mem_size_str, ",");
    if (mem_type_str != NULL) {
        mem_type_value = ucs_string_find_in_list(mem_type_str,
                                                 ucs_memory_type_names, 0);
        if ((mem_type_value < 0) ||
            !(UCS_BIT(mem_type_value) & context->mem_type_mask)) {
            printf("<Invalid memory type '%s', supported types: %s>\n",
                   mem_type_str,
                   ucs_flags_str(mem_types_buf, sizeof(mem_types_buf),
                                 context->mem_type_mask,
                                 ucs_memory_type_names));
            return;
        }
    } else {
        mem_type_value = UCS_MEMORY_TYPE_HOST;
    }

    mem_params.field_mask  = UCP_MEM_MAP_PARAM_FIELD_ADDRESS |
                             UCP_MEM_MAP_PARAM_FIELD_LENGTH |
                             UCP_MEM_MAP_PARAM_FIELD_MEMORY_TYPE |
                             UCP_MEM_MAP_PARAM_FIELD_FLAGS;
    mem_params.address     = NULL;
    mem_params.length      = mem_size_value;
    mem_params.memory_type = mem_type_value;
    mem_params.flags       = UCP_MEM_MAP_ALLOCATE;

    status = ucp_mem_map(context, &mem_params, &memh);
    if (status != UCS_OK) {
        printf("<Failed to allocate memory of size %zd type %s>\n",
               mem_size_value, mem_type_str);
        return;
    }

    fprintf(stream, "#\n");
    fprintf(stream, "# UCP memory allocation\n");
    fprintf(stream, "#\n");

    ucs_memunits_to_str(ucp_memh_length(memh), memunits_str,
                        sizeof(memunits_str));
    fprintf(stream, "#  allocated %s at address %p with ", memunits_str,
            ucp_memh_address(memh));

    if (memh->alloc_md_index == UCP_NULL_RESOURCE) {
        fprintf(stream, "%s", uct_alloc_method_names[memh->alloc_method]);
    } else {
        fprintf(stream, "%s", context->tl_mds[memh->alloc_md_index].rsc.md_name);
    }

    ucs_get_mem_page_size(ucp_memh_address(memh), ucp_memh_length(memh),
                          &min_page_size, &max_page_size);
    ucs_memunits_to_str(min_page_size, memunits_str, sizeof(memunits_str));
    fprintf(stream, ", pagesize: %s", memunits_str);
    if (min_page_size != max_page_size) {
        ucs_memunits_to_str(max_page_size, memunits_str, sizeof(memunits_str));
        fprintf(stream, "-%s", memunits_str);
    }

    fprintf(stream, "\n");
    fprintf(stream, "#  registered on: ");
    ucs_for_each_bit(md_index, memh->md_map) {
        fprintf(stream, "%s ", context->tl_mds[md_index].rsc.md_name);
    }
    fprintf(stream, "\n");
    fprintf(stream, "#\n");

    status = ucp_rkey_pack(context, memh, &rkey_buffer, &rkey_size);
    if (status != UCS_OK) {
        printf("<Failed to pack rkey: %s>\n", ucs_status_string(status));
    } else {
        fprintf(stream, "#  rkey size: %zu\n", rkey_size);
        ucp_rkey_buffer_release(rkey_buffer);
    }

    status = ucp_mem_unmap(context, memh);
    if (status != UCS_OK) {
        printf("<Failed to unmap memory of size %zd>\n", mem_size_value);
    }
}

static ucs_status_t
ucp_mem_rcache_mem_reg_cb(void *ctx, ucs_rcache_t *rcache, void *arg,
                          ucs_rcache_region_t *rregion,
                          uint16_t rcache_mem_reg_flags)
{
    ucp_context_h context             = (ucp_context_h)ctx;
    ucp_mem_rcache_reg_ctx_t *reg_ctx = arg;
    ucp_mem_h memh                    = ucs_derived_of(rregion, ucp_mem_t);

    ucp_memh_init(memh, context, 0, reg_ctx->uct_flags, UCT_ALLOC_METHOD_LAST,
                  reg_ctx->mem_type);

    if (rcache_mem_reg_flags & UCS_RCACHE_MEM_REG_HIDE_ERRORS) {
        /* Hide errors during registration but fail if any memory domain failed
           to register, to indicate that a part of the region may be invalid */
        return ucp_memh_register_internal(context, memh, reg_ctx->reg_md_map,
                                          reg_ctx->uct_flags |
                                                  UCT_MD_MEM_FLAG_HIDE_ERRORS,
                                          reg_ctx->alloc_name,
                                          UCS_LOG_LEVEL_DEBUG, 0);
    }

    return ucp_memh_register(context, memh, reg_ctx->reg_md_map,
                             reg_ctx->uct_flags, reg_ctx->alloc_name);
}

static void ucp_mem_rcache_mem_dereg_cb(void *ctx, ucs_rcache_t *rcache,
                                        ucs_rcache_region_t *rregion)
{
    ucp_context_h context = ctx;
    ucp_mem_h memh        = ucs_derived_of(rregion, ucp_mem_t);

    ucp_memh_dereg(context, memh, memh->md_map);
}

static void ucp_mem_rcache_dump_region_cb(void *rcontext, ucs_rcache_t *rcache,
                                         ucs_rcache_region_t *rregion, char *buf,
                                         size_t max)
{
    UCS_STRING_BUFFER_FIXED(strb, buf, max);
    ucp_mem_h memh        = ucs_derived_of(rregion, ucp_mem_t);
    ucp_context_h context = rcontext;
    unsigned md_index;

    if (memh->md_map == 0) {
        ucs_string_buffer_appendf(&strb, "no mds");
        return;
    }

    ucs_for_each_bit(md_index, memh->md_map) {
        ucs_string_buffer_appendf(&strb, "md[%d]=%s", md_index,
                                  context->tl_mds[md_index].rsc.md_name);
        if (memh->alloc_md_index == md_index) {
            ucs_string_buffer_appendf(&strb, "(alloc)");
        }
        ucs_string_buffer_appendf(&strb, " ");
    }

    ucs_string_buffer_rtrim(&strb, NULL);
}

static ucs_rcache_ops_t ucp_mem_rcache_ops = {
    .mem_reg     = ucp_mem_rcache_mem_reg_cb,
    .mem_dereg   = ucp_mem_rcache_mem_dereg_cb,
    .dump_region = ucp_mem_rcache_dump_region_cb
};

static ucs_status_t
ucp_mem_rcache_create(ucp_context_h context, const char *name,
                      ucs_rcache_t **rcache_p, int events,
                      ucs_rcache_params_t *rcache_params)
{
    rcache_params->region_struct_size = ucp_memh_size(context);
    rcache_params->context            = context;
    rcache_params->ops                = &ucp_mem_rcache_ops;

    if (events) {
        rcache_params->flags         |= UCS_RCACHE_FLAG_SYNC_EVENTS;
        rcache_params->ucm_events     = UCM_EVENT_VM_UNMAPPED |
                                        UCM_EVENT_MEM_TYPE_FREE;
    }

    return ucs_rcache_create(rcache_params, name, ucs_stats_get_root(),
                             rcache_p);
}

ucs_status_t ucp_mem_rcache_init(ucp_context_h context,
                                 const ucs_rcache_config_t *rcache_config)
{
    ucs_status_t status;
    ucs_rcache_params_t rcache_params;

    ucs_rcache_set_params(&rcache_params, rcache_config);

    status = ucp_mem_rcache_create(context, "ucp_rcache", &context->rcache, 1,
                                   &rcache_params);
    if (status != UCS_OK) {
        goto err;
    }

    if (context->config.features & UCP_FEATURE_EXPORTED_MEMH) {
        context->imported_mem_hash = kh_init(ucp_context_imported_mem_hash);
        if (context->imported_mem_hash == NULL) {
            status = UCS_ERR_NO_MEMORY;
            goto err_rcache_destroy;
        }
    }

    return UCS_OK;

err_rcache_destroy:
    ucs_rcache_destroy(context->rcache);
err:
    return status;
}

void ucp_mem_rcache_cleanup(ucp_context_h context)
{
    ucs_rcache_t *rcache;

    if (context->rcache != NULL) {
        ucs_rcache_destroy(context->rcache);
    }

    if (context->imported_mem_hash != NULL) {
        kh_foreach_value(context->imported_mem_hash, rcache, {
            ucs_rcache_destroy(rcache);
        })
        kh_destroy(ucp_context_imported_mem_hash, context->imported_mem_hash);
    }
}

ucs_status_t
ucp_mm_get_alloc_md_index(ucp_context_h context, ucp_md_index_t *md_idx,
                          ucs_memory_type_t alloc_mem_type)
{
    ucs_status_t status;
    uct_allocated_memory_t mem;

    if (!context->alloc_md[alloc_mem_type].initialized) {
        status = ucp_mem_do_alloc(context, NULL, 1,
                                  UCT_MD_MEM_ACCESS_RMA |
                                          UCT_MD_MEM_FLAG_HIDE_ERRORS,
                                  alloc_mem_type, "get_alloc_md_id",
                                  &mem);
        if (status != UCS_OK) {
            return status;
        }

        context->alloc_md[alloc_mem_type].initialized = 1;
        context->alloc_md[alloc_mem_type].md_index    =
                ucp_mem_get_md_index(context, mem.md, mem.method);
        uct_mem_free(&mem);
    }

    *md_idx = context->alloc_md[alloc_mem_type].md_index;
    return UCS_OK;
}

static ucs_status_t
ucp_memh_import_attach(ucp_context_h context, ucp_mem_h memh,
                       ucp_unpacked_exported_tl_mkey_t *tl_mkeys,
                       unsigned num_tl_mkeys)
{
    ucp_md_index_t md_index;
    unsigned tl_mkey_index;
    const void *tl_mkey_buf;
    uct_md_mem_attach_params_t attach_params;
    uct_md_attr_v2_t *md_attr;
    ucs_status_t status;
    uct_mem_h uct_memh;

    for (tl_mkey_index = 0; tl_mkey_index < num_tl_mkeys; ++tl_mkey_index) {
        md_index    = tl_mkeys[tl_mkey_index].md_index;
        tl_mkey_buf = tl_mkeys[tl_mkey_index].tl_mkey_buf;
        md_attr     = &context->tl_mds[md_index].attr;
        ucs_assert_always(md_attr->flags & UCT_MD_FLAG_EXPORTED_MKEY);

        if (memh->uct[md_index] != NULL) {
            continue;
        }

        attach_params.field_mask = UCT_MD_MEM_ATTACH_FIELD_FLAGS;
        attach_params.flags      = UCT_MD_MEM_ATTACH_FLAG_HIDE_ERRORS;

        status = uct_md_mem_attach(context->tl_mds[md_index].md, tl_mkey_buf,
                                   &attach_params, &uct_memh);
        if (ucs_unlikely(status != UCS_OK)) {
            /* Don't print an error, because two MDs can have similar global
             * identifiers, but a memory key was exported on another MD */
            ucs_trace("failed to attach memory on '%s/%s': %s",
                      md_attr->component_name,
                      context->tl_mds[md_index].rsc.md_name,
                      ucs_status_string(status));
            continue;
        }

        memh->uct[md_index] = uct_memh;
        memh->md_map       |= UCS_BIT(md_index);

        ucs_trace("imported address %p length %zu on md[%d]=%s: uct_memh %p",
                  ucp_memh_address(memh), ucp_memh_length(memh), md_index,
                  context->tl_mds[md_index].rsc.md_name,
                  memh->uct[md_index]);
    }

    if (memh->md_map == 0) {
        ucs_error("no suitable UCT memory domains to perform importing on");
        return UCS_ERR_UNREACHABLE;
    }

    return UCS_OK;
}

static ucs_status_t
ucp_memh_import_slow(ucp_context_h context, ucs_rcache_t *existing_rcache,
                     ucp_mem_h user_memh,
                     ucp_unpacked_exported_memh_t *unpacked)
{
    ucs_rcache_t *rcache;
    ucs_rcache_params_t rcache_params;
    ucs_status_t status;
    ucp_mem_h memh;
    char rcache_name[128];
    khiter_t iter;
    int ret;

    ucs_assert(user_memh != NULL);

    UCP_THREAD_CS_ENTER(&context->mt_lock);

    if (context->imported_mem_hash != NULL) {
        if (existing_rcache == NULL) {
            ucs_snprintf_safe(rcache_name, sizeof(rcache_name),
                              "ucp_import_rcache[0x%" PRIx64 "]",
                              unpacked->remote_uuid);

            ucs_rcache_set_default_params(&rcache_params);

            status = ucp_mem_rcache_create(context, rcache_name, &rcache, 0,
                                           &rcache_params);
            if (status != UCS_OK) {
                goto out;
            }

            iter = kh_put(ucp_context_imported_mem_hash,
                          context->imported_mem_hash, unpacked->remote_uuid,
                          &ret);
            ucs_assertv((ret != UCS_KH_PUT_FAILED) &&
                        (ret != UCS_KH_PUT_KEY_PRESENT), "ret %d", ret);

            kh_value(context->imported_mem_hash, iter) = rcache;
        } else {
            rcache = existing_rcache;
        }

        status = ucp_memh_rcache_get(rcache, unpacked->address,
                                     unpacked->length, UCS_RCACHE_MIN_ALIGNMENT,
                                     unpacked->mem_type, 0, 0, "", &memh);
        if (status != UCS_OK) {
            goto err_rcache_destroy;
        }

        memh->flags       |= UCP_MEMH_FLAG_IMPORTED;
        user_memh->parent  = memh;
    } else {
        memh         = user_memh;
        memh->parent = memh;
        rcache       = NULL;
    }

    memh->reg_id      = unpacked->reg_id;
    memh->remote_uuid = unpacked->remote_uuid;
    status            = ucp_memh_import_attach(context, memh,
                                               unpacked->tl_mkeys,
                                               unpacked->num_tl_mkeys);
    if (status != UCS_OK) {
        goto err_memh_free;
    }

out:
    UCP_THREAD_CS_EXIT(&context->mt_lock);
    return status;

err_memh_free:
    if (rcache != NULL) {
        ucs_rcache_region_put_unsafe(rcache, &memh->super);
    }
err_rcache_destroy:
    if ((rcache != NULL) && (rcache != existing_rcache)) {
        /* Rcache was allocated here - remove it from hash and destroy */
        iter = kh_get(ucp_context_imported_mem_hash,
                      context->imported_mem_hash, unpacked->remote_uuid);
        ucs_assert(iter != kh_end(context->imported_mem_hash));
        kh_del(ucp_context_imported_mem_hash, context->imported_mem_hash,
               iter);
        ucs_rcache_destroy(rcache);
    }
    goto out;
}

static ucs_status_t
ucp_memh_import(ucp_context_h context, const void *export_mkey_buffer,
                ucp_mem_h *memh_p)
{
    ucs_rcache_t *rcache = NULL;
    ucp_mem_h memh, rcache_memh;
    ucs_status_t status;
    ucp_unpacked_exported_memh_t unpacked_memh;
    ucs_rcache_region_t *rregion;
    khiter_t iter;

    status = ucp_memh_exported_unpack(context, export_mkey_buffer,
                                      &unpacked_memh);
    if (status != UCS_OK) {
        goto out;
    }

    status = ucp_memh_create(context, unpacked_memh.address,
                             unpacked_memh.length, unpacked_memh.mem_type,
                             UCT_ALLOC_METHOD_LAST, 0, 0, &memh);
    if (status != UCS_OK) {
        goto out;
    }

    if (ucs_likely(context->imported_mem_hash != NULL)) {
        /* Try to find rcache of imported memory buffers for the specific peer
         * with UUID packed in the exported_mkey_buffer */
        UCP_THREAD_CS_ENTER(&context->mt_lock);

        iter = kh_get(ucp_context_imported_mem_hash,
                      context->imported_mem_hash, unpacked_memh.remote_uuid);
        if (iter != kh_end(context->imported_mem_hash)) {
            /* Found rcache for the specific peer */
            rcache = kh_value(context->imported_mem_hash, iter);
            ucs_assert(rcache != NULL);

            rregion = ucs_rcache_lookup_unsafe(rcache, unpacked_memh.address,
                                               unpacked_memh.length, 1,
                                               PROT_READ | PROT_WRITE);
            if (rregion != NULL) {
                rcache_memh = ucs_derived_of(rregion, ucp_mem_t);
                if (ucs_likely(rcache_memh->reg_id == unpacked_memh.reg_id)) {
                    ucp_memh_rcache_print(rcache_memh, unpacked_memh.address,
                                          unpacked_memh.length);
                    memh->parent = rcache_memh;
                    status       = UCS_OK;
                    UCP_THREAD_CS_EXIT(&context->mt_lock);
                    goto out_memh_update;
                }

                ucs_debug("found memh %p (reg_id %" PRIu64 ") in rcache %p,"
                          " but reg_id is not matched with %" PRIu64,
                          rcache_memh, rcache_memh->reg_id, rcache,
                          unpacked_memh.reg_id);

                /* If registration IDs are not matched, but a region still
                 * exists in the RCACHE of imported regions, it means that
                 * an exported memory handle has already been destroyed for a
                 * given address, but an imported memory handle hasn't been
                 * removed from the RCACHE yet. So, it had refcount == 1 and
                 * now it should be 2. */
                ucs_assertv(rregion->refcount == 2, "%u", rregion->refcount);
                ucs_rcache_region_invalidate(rcache, rregion,
                                             ucs_empty_function, NULL);
                ucs_rcache_region_put_unsafe(rcache, rregion);
            }
        }

        UCP_THREAD_CS_EXIT(&context->mt_lock);
    }

    status = ucp_memh_import_slow(context, rcache, memh, &unpacked_memh);
    if (status != UCS_OK) {
        ucs_free(memh);
        goto out;
    }

out_memh_update:
    if (memh->parent != memh) {
        ucp_memh_init_from_parent(memh, memh->parent->md_map);
    }

    *memh_p = memh;
out:
    return status;
}<|MERGE_RESOLUTION|>--- conflicted
+++ resolved
@@ -811,23 +811,21 @@
         status = ucp_memh_rcache_get(context->rcache, reg_address, reg_length,
                                      reg_align, mem_type, reg_md_map, uct_flags,
                                      alloc_name, &memh);
-<<<<<<< HEAD
-=======
         if (status != UCS_OK) {
             goto out;
         }
 
+        ucs_assertv(mem_type == memh->mem_type, "mem_type=%s got memh->mem_type=%s",
+                    ucs_memory_type_names[mem_type],
+                    ucs_memory_type_names[memh->mem_type]);
+        ucs_ptr_check_align(ucp_memh_address(memh), ucp_memh_length(memh),
+                            reg_align);
         if (!ucs_test_all_flags(memh->uct_flags,
                                 uct_flags & UCP_MM_UCT_ACCESS_MASK)) {
             reg_md_map |= memh->md_map; /* Re-register previous MDs */
             ucp_memh_dereg(context, memh, memh->md_map);
             ucp_memh_set_uct_flags(memh, uct_flags);
         }
-
-        ucs_assert(memh->mem_type == mem_type);
-        ucs_assert(ucs_padding((intptr_t)ucp_memh_address(memh), reg_align) == 0);
-        ucs_assert(ucs_padding(ucp_memh_length(memh), reg_align) == 0);
->>>>>>> d4bb985e
     }
 
     ucs_trace(
@@ -836,14 +834,6 @@
             alloc_name, address, ucp_memh_address(memh), length,
             ucp_memh_length(memh), ucs_memory_type_names[mem_type], reg_md_map,
             uct_flags);
-
-    ucs_assertv(mem_type == memh->mem_type, "mem_type=%s got memh->mem_type=%s",
-                ucs_memory_type_names[mem_type],
-                ucs_memory_type_names[memh->mem_type]);
-    if (context->rcache != NULL) {
-        ucs_ptr_check_align(ucp_memh_address(memh), ucp_memh_length(memh),
-                            reg_align);
-    }
 
     status = ucp_memh_register(context, memh, reg_md_map, uct_flags,
                                alloc_name);
