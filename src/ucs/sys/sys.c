--- conflicted
+++ resolved
@@ -1548,7 +1548,6 @@
     return 0ul;
 }
 
-<<<<<<< HEAD
 ucs_status_t ucs_sys_get_memlock_rlimit(rlim_t *rlimit_value)
 {
     struct rlimit limit_info;
@@ -1582,7 +1581,7 @@
                                   memlock_limit / UCS_KBYTE);
     }
 }
-=======
+
 int ucs_sys_is_dynamic_lib(void)
 {
 #ifdef UCX_SHARED_LIB
@@ -1591,4 +1590,3 @@
     return 0;
 #endif
 }
->>>>>>> 71c62dea
