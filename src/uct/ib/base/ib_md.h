/**
 * Copyright (c) NVIDIA CORPORATION & AFFILIATES, 2001-2016. ALL RIGHTS RESERVED.
 * Copyright (C) The University of Tennessee and The University
 *               of Tennessee Research Foundation. 2016. ALL RIGHTS RESERVED.
 *
 * See file LICENSE for terms.
 */

#ifndef UCT_IB_MD_H_
#define UCT_IB_MD_H_

#include "ib_device.h"

#include <uct/base/uct_md.h>
#include <ucs/stats/stats.h>

#define UCT_IB_MD_MAX_MR_SIZE        0x80000000UL
#define UCT_IB_MD_PACKED_RKEY_SIZE   sizeof(uint64_t)
#define UCT_IB_MD_INVALID_FLUSH_RKEY 0xff

#define UCT_IB_MD_DEFAULT_GID_INDEX 0   /**< The gid index used by default for an IB/RoCE port */

#define UCT_IB_MEM_ACCESS_FLAGS  (IBV_ACCESS_LOCAL_WRITE | \
                                  IBV_ACCESS_REMOTE_WRITE | \
                                  IBV_ACCESS_REMOTE_READ | \
                                  IBV_ACCESS_REMOTE_ATOMIC)

#define UCT_IB_CONFIG_PREFIX      "IB_"

#define UCT_IB_MD_NAME(_x)        "ib_" UCS_PP_QUOTE(_x)

#define UCT_IB_MD_FLUSH_REMOTE_LENGTH 8


#define uct_ib_md_log_mem_reg_error(_md, _flags, _fmt, ...) \
    uct_md_log_mem_reg_error(_flags, "md %p (%s): " _fmt, _md, \
                             uct_ib_device_name(&(_md)->dev), ## __VA_ARGS__)


/**
 * IB MD statistics counters
 */
enum {
    UCT_IB_MD_STAT_MEM_ALLOC,
    UCT_IB_MD_STAT_MEM_REG,
    UCT_IB_MD_STAT_LAST
};


enum {
    UCT_IB_MEM_FLAG_ODP              = UCS_BIT(0), /**< The memory region has on
                                                        demand paging enabled */
    UCT_IB_MEM_ACCESS_REMOTE_ATOMIC  = UCS_BIT(1), /**< An atomic access was
                                                        requested for the memory
                                                        region */
    UCT_IB_MEM_MULTITHREADED         = UCS_BIT(2), /**< The memory region registration
                                                        handled by chunks in parallel
                                                        threads */
    UCT_IB_MEM_IMPORTED              = UCS_BIT(3), /**< The memory handle was
                                                        created by mem_attach */
#if ENABLE_PARAMS_CHECK
    UCT_IB_MEM_ACCESS_REMOTE_RMA     = UCS_BIT(4) /**< RMA access was requested
                                                        for the memory region */
#else
    UCT_IB_MEM_ACCESS_REMOTE_RMA     = 0
#endif
};

enum {
    UCT_IB_DEVX_OBJ_RCQP,
    UCT_IB_DEVX_OBJ_RCSRQ,
    UCT_IB_DEVX_OBJ_DCT,
    UCT_IB_DEVX_OBJ_DCSRQ,
    UCT_IB_DEVX_OBJ_DCI,
    UCT_IB_DEVX_OBJ_CQ
};

typedef struct uct_ib_md_ext_config {
    int                      eth_pause;    /**< Whether or not Pause Frame is
                                                enabled on the Ethernet network */
    int                      prefer_nearest_device; /**< Give priority for near
                                                         device */
    int                      enable_indirect_atomic; /** Enable indirect atomic */

    struct {
        int                  prefetch;     /**< Auto-prefetch non-blocking memory
                                                registrations / allocations */
    } odp;

    unsigned long            gid_index;    /**< IB GID index to use */

    size_t                   min_mt_reg;   /**< Multi-threaded registration threshold */
    size_t                   mt_reg_chunk; /**< Multi-threaded registration chunk */
    int                      mt_reg_bind;  /**< Multi-threaded registration bind to core */
    unsigned                 max_idle_rkey_count; /**< Maximal number of
                                                       invalidated memory keys
                                                       that are kept idle before
                                                       reuse*/
    unsigned                 reg_retry_cnt; /**< Memory registration retry count */
} uct_ib_md_ext_config_t;


typedef struct {
    uint32_t lkey;
    uint32_t rkey;
    uint32_t flags;
} uct_ib_mem_t;


typedef struct {
    struct ibv_mr           *ib;
} uct_ib_mr_t;


typedef enum {
    /* Default memory region with either strict or relaxed order */
    UCT_IB_MR_DEFAULT,
    /* Additional memory region with strict order,
     * if the default region is relaxed order */
    UCT_IB_MR_STRICT_ORDER,
    UCT_IB_MR_LAST
} uct_ib_mr_type_t;


/**
 * IB memory domain.
 */
typedef struct uct_ib_md {
    uct_md_t                 super;
    struct ibv_pd            *pd;       /**< IB memory domain */
    uct_ib_device_t          dev;       /**< IB device */
    ucs_linear_func_t        reg_cost;  /**< Memory registration cost */
    UCS_STATS_NODE_DECLARE(stats)
    uct_ib_md_ext_config_t   config;    /* IB external configuration */
    struct {
        uct_ib_device_spec_t *specs;    /* Custom device specifications */
        unsigned             count;     /* Number of custom devices */
    } custom_devices;
    int                      ece_enable;
    int                      check_subnet_filter;
    uint64_t                 subnet_filter;
    double                   pci_bw;
    int                      relaxed_order;
    int                      fork_init;
    uint64_t                 reg_mem_types;
    uint64_t                 reg_nonblock_mem_types;
    uint64_t                 cap_flags;
    char                     *name;
    /* flush_remote rkey is used as atomic_mr_id value (8-16 bits of rkey)
     * when UMR regions can be created. Bits 0-7 must be zero always (assuming
     * that lowest byte is mkey tag which is not used). Non-zero bits 0-7
     * means that flush_rkey is invalid and flush_remote operation could not
     * be initiated.  */
    uint32_t                 flush_rkey;
    uint16_t                 vhca_id;
} uct_ib_md_t;


typedef struct uct_ib_md_packed_mkey {
    uint32_t lkey;
    uint16_t vhca_id;
} UCS_S_PACKED uct_ib_md_packed_mkey_t;


/**
 * IB memory domain configuration.
 */
typedef struct uct_ib_md_config {
    uct_md_config_t          super;

    ucs_linear_func_t        reg_cost;     /**< Memory registration cost estimation */
    unsigned                 fork_init;    /**< Use ibv_fork_init() */
    int                      async_events; /**< Whether async events should be delivered */

    uct_ib_md_ext_config_t   ext;          /**< External configuration */

    UCS_CONFIG_STRING_ARRAY_FIELD(spec) custom_devices; /**< Custom device specifications */

    char                     *subnet_prefix; /**< Filter of subnet_prefix for IB ports */

    UCS_CONFIG_ARRAY_FIELD(ucs_config_bw_spec_t, device) pci_bw; /**< List of PCI BW for devices */

    int                      mlx5dv; /**< mlx5 support */
    int                      devx; /**< DEVX support */
    unsigned                 devx_objs;    /**< Objects to be created by DevX */
    ucs_ternary_auto_value_t mr_relaxed_order; /**< Allow reorder memory accesses */
    int                      enable_gpudirect_rdma; /**< Enable GPUDirect RDMA */
} uct_ib_md_config_t;

/**
 * Memory domain constructor.
 *
 * @param [in]  ibv_device    IB device.
 *
 * @param [in]  md_config     Memory domain configuration parameters.
 *
 * @param [out] md_p          Handle to memory domain.
 *
 * @return UCS_OK on success or error code in case of failure.
 */
typedef ucs_status_t (*uct_ib_md_open_func_t)(struct ibv_device *ibv_device,
                                              const uct_ib_md_config_t *md_config,
                                              struct uct_ib_md **md_p);


typedef struct uct_ib_md_ops {
    uct_md_ops_t          super;
    uct_ib_md_open_func_t open;
} uct_ib_md_ops_t;


/**
 * IB memory domain constructor. Should have following logic:
 * - probe provided IB device, may return UCS_ERR_UNSUPPORTED
 * - allocate MD and IB context
 * - setup atomic MR ops
 * - determine device attributes and flags
 */
typedef struct uct_ib_md_ops_entry {
    const char                  *name;
    uct_ib_md_ops_t             *ops;
} uct_ib_md_ops_entry_t;


#define UCT_IB_MD_OPS_NAME(_name) uct_ib_md_ops_##_name##_entry

#define UCT_IB_MD_DEFINE_ENTRY(_name, _md_ops) \
    uct_ib_md_ops_entry_t UCT_IB_MD_OPS_NAME(_name) = { \
        .name = UCS_PP_MAKE_STRING(_md_ops), \
        .ops  = &_md_ops, \
    }

extern uct_component_t uct_ib_component;


static UCS_F_ALWAYS_INLINE uint32_t uct_ib_md_direct_rkey(uct_rkey_t uct_rkey)
{
    return (uint32_t)uct_rkey;
}


static UCS_F_ALWAYS_INLINE uint32_t uct_ib_md_atomic_rkey(uct_rkey_t uct_rkey)
{
    return uct_rkey >> 32;
}


static UCS_F_ALWAYS_INLINE void
uct_ib_md_pack_rkey(uint32_t rkey, uint32_t atomic_rkey, void *rkey_buffer)
{
    uint64_t *rkey_p = (uint64_t*)rkey_buffer;

    *rkey_p = (((uint64_t)atomic_rkey) << 32) | rkey;
    ucs_trace("packed rkey: direct 0x%x atomic 0x%x", rkey, atomic_rkey);
}


static UCS_F_ALWAYS_INLINE void
uct_ib_md_pack_exported_mkey(uct_ib_md_t *md, uint32_t lkey, void *buffer)
{
    uct_ib_md_packed_mkey_t *mkey = (uct_ib_md_packed_mkey_t*)buffer;

    mkey->lkey    = lkey;
    mkey->vhca_id = md->vhca_id;

    ucs_trace("packed exported mkey on %s: lkey 0x%x",
              uct_ib_device_name(&md->dev), lkey);
}


/**
 * rkey is packed/unpacked is such a way that:
 * low  32 bits contain a direct key
 * high 32 bits contain either UCT_IB_INVALID_RKEY or a valid indirect key.
 */
static inline uint32_t uct_ib_resolve_atomic_rkey(uct_rkey_t uct_rkey,
                                                  uint16_t atomic_mr_offset,
                                                  uint64_t *remote_addr_p)
{
    uint32_t atomic_rkey = uct_ib_md_atomic_rkey(uct_rkey);
    if (atomic_rkey == UCT_IB_INVALID_MKEY) {
        return uct_ib_md_direct_rkey(uct_rkey);
    } else {
        *remote_addr_p += atomic_mr_offset;
        return atomic_rkey;
    }
}


static inline uint16_t uct_ib_md_atomic_offset(uint8_t atomic_mr_id)
{
    return 8 * atomic_mr_id;
}


static UCS_F_ALWAYS_INLINE uct_ib_mr_type_t
uct_ib_md_get_atomic_mr_type(uct_ib_md_t *md)
{
    return md->relaxed_order ? UCT_IB_MR_STRICT_ORDER : UCT_IB_MR_DEFAULT;
}

static UCS_F_ALWAYS_INLINE uint32_t uct_ib_memh_get_lkey(uct_mem_h memh)
{
    ucs_assert(memh != UCT_MEM_HANDLE_NULL);
    return ((uct_ib_mem_t*)memh)->lkey;
}


static UCS_F_ALWAYS_INLINE const uct_ib_md_ops_t *uct_ib_md_ops(uct_ib_md_t *md)
{
    return ucs_derived_of(md->super.ops, uct_ib_md_ops_t);
}

static UCS_F_ALWAYS_INLINE int
uct_ib_md_is_flush_rkey_valid(uint32_t flush_rkey) {
    /* Valid flush_rkey should have 0 in the LSB */
    return (flush_rkey & UCT_IB_MD_INVALID_FLUSH_RKEY) == 0;
}

static UCS_F_ALWAYS_INLINE uint8_t uct_ib_md_get_atomic_mr_id(uct_ib_md_t *md)
{
    return md->flush_rkey >> 8;
}

ucs_status_t uct_ib_md_open(uct_component_t *component, const char *md_name,
                            const uct_md_config_t *uct_md_config, uct_md_h *md_p);

void uct_ib_md_parse_relaxed_order(uct_ib_md_t *md,
                                   const uct_ib_md_config_t *md_config,
                                   int is_supported);

ucs_status_t uct_ib_md_query(uct_md_h uct_md, uct_md_attr_v2_t *md_attr);

ucs_status_t uct_ib_mem_advise(uct_md_h uct_md, uct_mem_h memh, void *addr,
                               size_t length, unsigned advice);

int uct_ib_device_is_accessible(struct ibv_device *device);

ucs_status_t uct_ib_md_open_common(uct_ib_md_t *md,
                                   struct ibv_device *ib_device,
                                   const uct_ib_md_config_t *md_config);

void uct_ib_md_close_common(uct_ib_md_t *md);

void uct_ib_md_device_context_close(struct ibv_context *ctx);

uct_ib_md_t* uct_ib_md_alloc(size_t size, const char *name,
                             struct ibv_context *ctx);

void uct_ib_md_free(uct_ib_md_t *md);

void uct_ib_md_close(uct_md_h tl_md);

<<<<<<< HEAD
ucs_status_t uct_ib_reg_mr(uct_ib_md_t *md, void *address, size_t length,
                           const uct_md_mem_reg_params_t *params,
                           uint64_t access_flags, struct ibv_mr **mr_p);

=======
ucs_status_t uct_ib_reg_mr_params(uct_ib_md_t *md, void *address, size_t length,
                                  const uct_md_mem_reg_params_t *params,
                                  uint64_t access_flags, struct ibv_mr **mr_p);
>>>>>>> 56ff025c
ucs_status_t uct_ib_dereg_mr(struct ibv_mr *mr);

ucs_status_t uct_ib_mem_prefetch(uct_ib_md_t *md, uct_ib_mem_t *ib_memh,
                                 void *addr, size_t length);

/**
 * Check if IB md device has ECE capability
 */
void uct_ib_md_ece_check(uct_ib_md_t *md);

ucs_status_t
uct_ib_md_handle_mr_list_mt(uct_ib_md_t *md, void *address, size_t length,
                            const uct_md_mem_reg_params_t *params,
                            uint64_t access_flags, struct ibv_mr **mrs);

uint64_t uct_ib_memh_access_flags(uct_ib_md_t *md, uct_ib_mem_t *memh);

ucs_status_t uct_ib_verbs_mem_reg(uct_md_h uct_md, void *address, size_t length,
                                  const uct_md_mem_reg_params_t *params,
                                  uct_mem_h *memh_p);

ucs_status_t uct_ib_verbs_mem_dereg(uct_md_h uct_md,
                                    const uct_md_mem_dereg_params_t *params);

ucs_status_t uct_ib_verbs_mkey_pack(uct_md_h uct_md, uct_mem_h uct_memh,
                                    const uct_md_mkey_pack_params_t *params,
                                    void *mkey_buffer);

ucs_status_t uct_ib_memh_alloc(uct_ib_md_t *md, size_t length,
                               unsigned mem_flags, size_t memh_base_size,
                               size_t mr_size, uct_ib_mem_t **memh_p);

#endif<|MERGE_RESOLUTION|>--- conflicted
+++ resolved
@@ -351,16 +351,10 @@
 
 void uct_ib_md_close(uct_md_h tl_md);
 
-<<<<<<< HEAD
 ucs_status_t uct_ib_reg_mr(uct_ib_md_t *md, void *address, size_t length,
                            const uct_md_mem_reg_params_t *params,
                            uint64_t access_flags, struct ibv_mr **mr_p);
 
-=======
-ucs_status_t uct_ib_reg_mr_params(uct_ib_md_t *md, void *address, size_t length,
-                                  const uct_md_mem_reg_params_t *params,
-                                  uint64_t access_flags, struct ibv_mr **mr_p);
->>>>>>> 56ff025c
 ucs_status_t uct_ib_dereg_mr(struct ibv_mr *mr);
 
 ucs_status_t uct_ib_mem_prefetch(uct_ib_md_t *md, uct_ib_mem_t *ib_memh,
