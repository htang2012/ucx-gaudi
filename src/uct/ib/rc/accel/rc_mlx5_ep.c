/**
* Copyright (c) NVIDIA CORPORATION & AFFILIATES, 2001-2019. ALL RIGHTS RESERVED.
*
* See file LICENSE for terms.
*/

#ifdef HAVE_CONFIG_H
#  include "config.h"
#endif

#include "rc_mlx5.h"
#if HAVE_DECL_IBV_CMD_MODIFY_QP
#  include <infiniband/driver.h>
#endif

#include <uct/ib/mlx5/ib_mlx5_log.h>
#include <ucs/vfs/base/vfs_cb.h>
#include <ucs/vfs/base/vfs_obj.h>
#include <ucs/arch/cpu.h>
#include <ucs/sys/compiler.h>
#include <arpa/inet.h> /* For htonl */

#include "rc_mlx5.inl"


/*
 * Helper function for zero-copy post.
 * Adds user completion to the callback queue.
 */
static UCS_F_ALWAYS_INLINE ucs_status_t
uct_rc_mlx5_ep_zcopy_post(uct_rc_mlx5_ep_t *ep, unsigned opcode,
                          const uct_iov_t *iov, size_t iovcnt, size_t iov_total_length,
                          /* SEND */ uint8_t am_id, const void *am_hdr, unsigned am_hdr_len,
                          /* RDMA */ uint64_t rdma_raddr, uct_rkey_t rdma_rkey,
                          /* TAG  */ uct_tag_t tag, uint32_t app_ctx, uint32_t ib_imm_be,
                          int force_sig, uct_rc_send_handler_t handler,
                          uint16_t op_flags, uct_completion_t *comp)
{
    uct_rc_mlx5_iface_common_t *iface  = ucs_derived_of(ep->super.super.super.iface,
                                                        uct_rc_mlx5_iface_common_t);
    uint16_t sn;

    sn = ep->tx.wq.sw_pi;
    uct_rc_mlx5_txqp_dptr_post_iov(iface, IBV_QPT_RC,
                                   &ep->super.txqp, &ep->tx.wq,
                                   opcode, iov, iovcnt,
                                   am_id, am_hdr, am_hdr_len,
                                   rdma_raddr, uct_ib_md_direct_rkey(rdma_rkey),
                                   tag, app_ctx, ib_imm_be, 0,
                                   (comp == NULL) ? force_sig : MLX5_WQE_CTRL_CQ_UPDATE,
                                   UCT_IB_MAX_ZCOPY_LOG_SGE(&iface->super.super));

    uct_rc_txqp_add_send_comp(&iface->super, &ep->super.txqp, handler, comp, sn,
                              op_flags | UCT_RC_IFACE_SEND_OP_FLAG_ZCOPY,
                              iov, iovcnt, iov_total_length);

    return UCS_INPROGRESS;
}

static ucs_status_t UCS_F_ALWAYS_INLINE
uct_rc_mlx5_ep_put_short_inline(uct_ep_h tl_ep, const void *buffer, unsigned length,
                                uint64_t remote_addr, uct_rkey_t rkey)
{
    UCT_RC_MLX5_EP_DECL(tl_ep, iface, ep);
    UCT_RC_MLX5_CHECK_PUT_SHORT(length, 0);
    UCT_RC_CHECK_RES(&iface->super, &ep->super);

    uct_rc_mlx5_ep_fence_put(iface, &ep->tx.wq, &rkey, &remote_addr,
                             ep->super.atomic_mr_offset);
    uct_rc_mlx5_txqp_inline_post(iface, IBV_QPT_RC,
                                 &ep->super.txqp, &ep->tx.wq,
                                 MLX5_OPCODE_RDMA_WRITE,
                                 buffer, length, 0, 0, 0, remote_addr, rkey,
<<<<<<< HEAD
                                 0, 0, INT_MAX);
=======
                                 NULL, NULL, 0, 0, INT_MAX);
    uct_rc_ep_enable_flush_remote(&ep->super);
>>>>>>> b968f1d2
    UCT_TL_EP_STAT_OP(&ep->super.super, PUT, SHORT, length);
    return UCS_OK;
}

static ucs_status_t UCS_F_ALWAYS_INLINE
uct_rc_mlx5_ep_am_short_inline(uct_ep_h tl_ep, uint8_t id, uint64_t hdr,
                               const void *payload, unsigned length)
{
    UCT_RC_MLX5_EP_DECL(tl_ep, iface, ep);
    UCT_RC_MLX5_CHECK_AM_SHORT(id, uct_rc_mlx5_am_short_hdr_t, length, 0);
    UCT_RC_CHECK_RES_AND_FC(&iface->super, &ep->super, id);

    uct_rc_mlx5_txqp_inline_post(iface, IBV_QPT_RC,
                                 &ep->super.txqp, &ep->tx.wq,
                                 MLX5_OPCODE_SEND,
                                 payload, length,
                                 id, hdr, 0,
                                 0, 0,
                                 0,
                                 MLX5_WQE_CTRL_SOLICITED,
                                 INT_MAX);
    UCT_TL_EP_STAT_OP(&ep->super.super, AM, SHORT, sizeof(hdr) + length);
    UCT_RC_UPDATE_FC(&ep->super, id);
    return UCS_OK;
}

static ucs_status_t UCS_F_ALWAYS_INLINE uct_rc_mlx5_ep_am_short_iov_inline(
        uct_ep_h tl_ep, uint8_t id, const uct_iov_t *iov, size_t iovcnt,
        size_t iov_length)
{
    UCT_RC_MLX5_EP_DECL(tl_ep, iface, ep);
    UCT_RC_MLX5_CHECK_AM_SHORT(id, uct_rc_mlx5_hdr_t, iov_length, 0);
    UCT_RC_CHECK_RES_AND_FC(&iface->super, &ep->super, id);
    uct_rc_mlx5_txqp_inline_iov_post(iface, IBV_QPT_RC, &ep->super.txqp,
                                     &ep->tx.wq, iov, iovcnt, iov_length, id,
                                     0);
    UCT_TL_EP_STAT_OP(&ep->super.super, AM, SHORT, iov_length);
    UCT_RC_UPDATE_FC(&ep->super, id);

    return UCS_OK;
}

ucs_status_t
uct_rc_mlx5_ep_put_short(uct_ep_h tl_ep, const void *buffer, unsigned length,
                         uint64_t remote_addr, uct_rkey_t rkey)
{
#if HAVE_IBV_DM
    UCT_RC_MLX5_EP_DECL(tl_ep, iface, ep);
    uct_rc_iface_t *rc_iface = &iface->super;
    ucs_status_t status;

    if (ucs_likely((length <= UCT_IB_MLX5_PUT_MAX_SHORT(0)) || !iface->dm.dm)) {
#endif
        return uct_rc_mlx5_ep_put_short_inline(tl_ep, buffer, length, remote_addr, rkey);
#if HAVE_IBV_DM
    }

    UCT_CHECK_LENGTH(length, 0, iface->dm.seg_len, "put_short");
    UCT_RC_CHECK_RES(rc_iface, &ep->super);
    uct_rc_mlx5_ep_fence_put(iface, &ep->tx.wq, &rkey, &remote_addr,
                             ep->super.atomic_mr_offset);
    status = uct_rc_mlx5_common_ep_short_dm(iface, IBV_QPT_RC, NULL, 0, buffer,
                                            length, MLX5_OPCODE_RDMA_WRITE,
                                            MLX5_WQE_CTRL_CQ_UPDATE,
                                            remote_addr, rkey, &ep->super.txqp,
                                            &ep->tx.wq, 0);
    if (UCS_STATUS_IS_ERR(status)) {
        return status;
    }

    uct_rc_ep_enable_flush_remote(&ep->super);
    UCT_TL_EP_STAT_OP(&ep->super.super, PUT, SHORT, length);
    return UCS_OK;
#endif
}

ssize_t uct_rc_mlx5_ep_put_bcopy(uct_ep_h tl_ep, uct_pack_callback_t pack_cb,
                                 void *arg, uint64_t remote_addr, uct_rkey_t rkey)
{
    UCT_RC_MLX5_EP_DECL(tl_ep, iface, ep);
    uct_rc_iface_send_desc_t *desc;
    size_t length;

    UCT_RC_CHECK_RES(&iface->super, &ep->super);
    UCT_RC_IFACE_GET_TX_PUT_BCOPY_DESC(&iface->super, &iface->super.tx.mp,
                                       desc, pack_cb, arg, length);
    uct_rc_mlx5_ep_fence_put(iface, &ep->tx.wq, &rkey, &remote_addr,
                             ep->super.atomic_mr_offset);
    uct_rc_mlx5_common_txqp_bcopy_post(iface, IBV_QPT_RC, &ep->super.txqp,
                                       &ep->tx.wq, MLX5_OPCODE_RDMA_WRITE,
                                       length, remote_addr, rkey, 0,
                                       MLX5_WQE_CTRL_CQ_UPDATE, 0, desc,
                                       desc + 1, NULL);
    uct_rc_ep_enable_flush_remote(&ep->super);
    UCT_TL_EP_STAT_OP(&ep->super.super, PUT, BCOPY, length);

    return length;
}

ucs_status_t uct_rc_mlx5_ep_put_zcopy(uct_ep_h tl_ep, const uct_iov_t *iov, size_t iovcnt,
                                      uint64_t remote_addr, uct_rkey_t rkey,
                                      uct_completion_t *comp)
{
    UCT_RC_MLX5_EP_DECL(tl_ep, iface, ep);
    ucs_status_t status;

    UCT_CHECK_IOV_SIZE(iovcnt, UCT_RC_MLX5_RMA_MAX_IOV(0),
                       "uct_rc_mlx5_ep_put_zcopy");
    UCT_CHECK_LENGTH(uct_iov_total_length(iov, iovcnt), 0, UCT_IB_MAX_MESSAGE_SIZE,
                     "put_zcopy");
    UCT_RC_CHECK_RES(&iface->super, &ep->super);

    uct_rc_mlx5_ep_fence_put(iface, &ep->tx.wq, &rkey, &remote_addr,
                             ep->super.atomic_mr_offset);

    status = uct_rc_mlx5_ep_zcopy_post(ep, MLX5_OPCODE_RDMA_WRITE, iov, iovcnt,
                                       0ul, 0, NULL, 0, remote_addr, rkey,
                                       0ul, 0, 0, MLX5_WQE_CTRL_CQ_UPDATE,
                                       uct_rc_ep_send_op_completion_handler, 0,
                                       comp);
    UCT_TL_EP_STAT_OP_IF_SUCCESS(status, &ep->super.super, PUT, ZCOPY,
                                 uct_iov_total_length(iov, iovcnt));
    uct_rc_ep_enable_flush_remote(&ep->super);
    return status;
}

ucs_status_t uct_rc_mlx5_ep_get_bcopy(uct_ep_h tl_ep,
                                      uct_unpack_callback_t unpack_cb,
                                      void *arg, size_t length,
                                      uint64_t remote_addr, uct_rkey_t rkey,
                                      uct_completion_t *comp)
{
    uint8_t fm_ce_se = MLX5_WQE_CTRL_CQ_UPDATE;
    UCT_RC_MLX5_EP_DECL(tl_ep, iface, ep);
    uct_rc_iface_send_desc_t *desc;

    UCT_CHECK_LENGTH(length, 0, iface->super.super.config.seg_size, "get_bcopy");
    UCT_RC_CHECK_RES(&iface->super, &ep->super);
    UCT_RC_IFACE_GET_TX_GET_BCOPY_DESC(&iface->super, &iface->super.tx.mp, desc,
                                       unpack_cb, comp, arg, length);

    uct_rc_mlx5_ep_fence_get(iface, &ep->tx.wq, &rkey, &fm_ce_se);
    uct_rc_mlx5_common_txqp_bcopy_post(iface, IBV_QPT_RC, &ep->super.txqp,
                                       &ep->tx.wq, MLX5_OPCODE_RDMA_READ,
                                       length, remote_addr, rkey, 0, fm_ce_se,
                                       0, desc, desc + 1, NULL);
    UCT_TL_EP_STAT_OP(&ep->super.super, GET, BCOPY, length);
    UCT_RC_RDMA_READ_POSTED(&iface->super, length);

    return UCS_INPROGRESS;
}

ucs_status_t uct_rc_mlx5_ep_get_zcopy(uct_ep_h tl_ep, const uct_iov_t *iov, size_t iovcnt,
                                      uint64_t remote_addr, uct_rkey_t rkey,
                                      uct_completion_t *comp)
{
    uint8_t fm_ce_se    = MLX5_WQE_CTRL_CQ_UPDATE;
    size_t total_length = uct_iov_total_length(iov, iovcnt);
    UCT_RC_MLX5_EP_DECL(tl_ep, iface, ep);
    ucs_status_t status;

    UCT_CHECK_IOV_SIZE(iovcnt, UCT_RC_MLX5_RMA_MAX_IOV(0),
                       "uct_rc_mlx5_ep_get_zcopy");
    UCT_CHECK_LENGTH(total_length,
                     iface->super.super.config.max_inl_cqe[UCT_IB_DIR_TX] + 1,
                     iface->super.config.max_get_zcopy, "get_zcopy");
    UCT_RC_CHECK_RES(&iface->super, &ep->super);

    uct_rc_mlx5_ep_fence_get(iface, &ep->tx.wq, &rkey, &fm_ce_se);
    status = uct_rc_mlx5_ep_zcopy_post(ep, MLX5_OPCODE_RDMA_READ, iov, iovcnt,
                                       total_length, 0, NULL, 0, remote_addr, rkey,
                                       0ul, 0, 0, fm_ce_se,
                                       uct_rc_ep_get_zcopy_completion_handler,
                                       UCT_RC_IFACE_SEND_OP_FLAG_IOV, comp);
    if (!UCS_STATUS_IS_ERR(status)) {
        UCT_TL_EP_STAT_OP(&ep->super.super, GET, ZCOPY, total_length);
        UCT_RC_RDMA_READ_POSTED(&iface->super, total_length);
    }
    return status;
}

ucs_status_t
uct_rc_mlx5_ep_am_short(uct_ep_h tl_ep, uint8_t id, uint64_t hdr,
                        const void *payload, unsigned length)
{
#if HAVE_IBV_DM
    UCT_RC_MLX5_EP_DECL(tl_ep, iface, ep);
    ucs_status_t status;
    uct_rc_mlx5_dm_copy_data_t cache;

    if (ucs_likely((sizeof(uct_rc_mlx5_am_short_hdr_t) + length <= UCT_IB_MLX5_AM_MAX_SHORT(0)) ||
                   !iface->dm.dm)) {
#endif
        return uct_rc_mlx5_ep_am_short_inline(tl_ep, id, hdr, payload, length);
#if HAVE_IBV_DM
    }

    UCT_CHECK_LENGTH(length + sizeof(uct_rc_mlx5_am_short_hdr_t), 0,
                     iface->dm.seg_len, "am_short");
    UCT_CHECK_AM_ID(id);
    UCT_RC_CHECK_RES_AND_FC(&iface->super, &ep->super, id);

    uct_rc_mlx5_am_hdr_fill(&cache.am_hdr.rc_hdr, id);
    cache.am_hdr.am_hdr = hdr;

    status = uct_rc_mlx5_common_ep_short_dm(
            iface, IBV_QPT_RC, &cache, sizeof(cache.am_hdr), payload, length,
            MLX5_OPCODE_SEND, MLX5_WQE_CTRL_SOLICITED | MLX5_WQE_CTRL_CQ_UPDATE,
            0, 0, &ep->super.txqp, &ep->tx.wq, 0);
    if (UCS_STATUS_IS_ERR(status)) {
        return status;
    }

    UCT_TL_EP_STAT_OP(&ep->super.super, AM, SHORT, sizeof(cache.am_hdr) + length);
    UCT_RC_UPDATE_FC(&ep->super, id);
    return UCS_OK;
#endif
}

ucs_status_t uct_rc_mlx5_ep_am_short_iov(uct_ep_h tl_ep, uint8_t id,
                                         const uct_iov_t *iov, size_t iovcnt)
{
    size_t iov_length = uct_iov_total_length(iov, iovcnt);
#if HAVE_IBV_DM
    UCT_RC_MLX5_EP_DECL(tl_ep, iface, ep);
    ucs_status_t status;

    if (ucs_likely((sizeof(uct_rc_mlx5_hdr_t) + iov_length <=
                    UCT_IB_MLX5_AM_MAX_SHORT(0)) ||
                   !iface->dm.dm)) {
#endif
        return uct_rc_mlx5_ep_am_short_iov_inline(tl_ep, id, iov, iovcnt,
                                                  iov_length);
#if HAVE_IBV_DM
    }

    UCT_CHECK_AM_ID(id);
    UCT_RC_CHECK_RES_AND_FC(&iface->super, &ep->super, id);

    status = uct_rc_mlx5_common_ep_am_short_iov_dm(&ep->super.super, id, iface,
                                                   iov, iovcnt, iov_length,
                                                   IBV_QPT_RC, &ep->super.txqp,
                                                   &ep->tx.wq, 0);
    if (ucs_unlikely(UCS_STATUS_IS_ERR(status))) {
        return status;
    }

    UCT_RC_UPDATE_FC(&ep->super, id);

    return UCS_OK;
#endif
}

ssize_t uct_rc_mlx5_ep_am_bcopy(uct_ep_h tl_ep, uint8_t id,
                                uct_pack_callback_t pack_cb, void *arg,
                                unsigned flags)
{
    UCT_RC_MLX5_EP_DECL(tl_ep, iface, ep);
    uct_rc_iface_send_desc_t *desc;
    size_t length;

    UCT_CHECK_AM_ID(id);
    UCT_RC_CHECK_RES_AND_FC(&iface->super, &ep->super, id);
    UCT_RC_IFACE_GET_TX_AM_BCOPY_DESC(&iface->super, &iface->super.tx.mp, desc,
                                      id, uct_rc_mlx5_am_hdr_fill, uct_rc_mlx5_hdr_t,
                                      pack_cb, arg, &length);

    uct_rc_mlx5_common_txqp_bcopy_post(iface, IBV_QPT_RC, &ep->super.txqp,
                                       &ep->tx.wq, MLX5_OPCODE_SEND,
                                       sizeof(uct_rc_mlx5_hdr_t) + length, 0, 0,
                                       0, MLX5_WQE_CTRL_SOLICITED, 0, desc,
                                       desc + 1, NULL);
    UCT_TL_EP_STAT_OP(&ep->super.super, AM, BCOPY, length);
    UCT_RC_UPDATE_FC(&ep->super, id);

    return length;
}

ucs_status_t uct_rc_mlx5_ep_am_zcopy(uct_ep_h tl_ep, uint8_t id, const void *header,
                                     unsigned header_length, const uct_iov_t *iov,
                                     size_t iovcnt, unsigned flags,
                                     uct_completion_t *comp)
{
    UCT_RC_MLX5_EP_DECL(tl_ep, iface, ep);
    ucs_status_t status;

    UCT_CHECK_IOV_SIZE(iovcnt, UCT_IB_MLX5_AM_ZCOPY_MAX_IOV,
                       "uct_rc_mlx5_ep_am_zcopy");
    UCT_RC_MLX5_CHECK_AM_ZCOPY(id, header_length, uct_iov_total_length(iov, iovcnt),
                               iface->super.super.config.seg_size, 0);
    UCT_RC_CHECK_RES_AND_FC(&iface->super, &ep->super, id);

    status = uct_rc_mlx5_ep_zcopy_post(ep, MLX5_OPCODE_SEND, iov, iovcnt, 0ul,
                                       id, header, header_length, 0, 0, 0ul, 0, 0,
                                       MLX5_WQE_CTRL_SOLICITED,
                                       uct_rc_ep_send_op_completion_handler, 0,
                                       comp);
    if (ucs_likely(status >= 0)) {
        UCT_TL_EP_STAT_OP(&ep->super.super, AM, ZCOPY,
                          header_length + uct_iov_total_length(iov, iovcnt));
        UCT_RC_UPDATE_FC(&ep->super, id);
    }
    return status;
}

static UCS_F_ALWAYS_INLINE void
uct_rc_mlx5_ep_atomic_post(uct_ep_h tl_ep, unsigned opcode,
                           uct_rc_iface_send_desc_t *desc, unsigned length,
                           uint64_t remote_addr, uct_rkey_t rkey,
                           uint64_t compare_mask, uint64_t compare,
                           uint64_t swap_mask, uint64_t swap_add)
{
    UCT_RC_MLX5_EP_DECL(tl_ep, iface, ep);
    uint32_t ib_rkey = uct_ib_resolve_atomic_rkey(rkey, ep->super.atomic_mr_offset,
                                                  &remote_addr);

    desc->super.sn = ep->tx.wq.sw_pi;
    uct_rc_mlx5_txqp_dptr_post(iface, IBV_QPT_RC,
                               &ep->super.txqp, &ep->tx.wq,
                               opcode, desc + 1, length, &desc->lkey,
                               remote_addr, ib_rkey,
                               compare_mask, compare, swap_mask, swap_add,
                               0, MLX5_WQE_CTRL_CQ_UPDATE, 0, INT_MAX, NULL);

    uct_rc_ep_enable_flush_remote(&ep->super);
    UCT_TL_EP_STAT_ATOMIC(&ep->super.super);
    uct_rc_txqp_add_send_op(&ep->super.txqp, &desc->super);
}

static UCS_F_ALWAYS_INLINE ucs_status_t
uct_rc_mlx5_ep_atomic_fop(uct_ep_h tl_ep, int opcode, void *result, int ext,
                          unsigned length, uint64_t remote_addr, uct_rkey_t rkey,
                          uint64_t compare_mask, uint64_t compare,
                          uint64_t swap_mask, uint64_t swap_add,
                          uct_completion_t *comp)
{
    UCT_RC_MLX5_EP_DECL(tl_ep, iface, ep);
    uct_rc_iface_send_desc_t *desc;

    UCT_RC_CHECK_RES(&iface->super, &ep->super);
    UCT_RC_IFACE_GET_TX_ATOMIC_FETCH_DESC(&iface->super,
                                          &iface->tx.atomic_desc_mp, desc,
                                          uct_rc_iface_atomic_handler(&iface->super,
                                                                      ext, length),
                                          result, comp);
    uct_rc_mlx5_ep_atomic_post(tl_ep, opcode, desc, length, remote_addr, rkey,
                               compare_mask, compare, swap_mask, swap_add);
    return UCS_INPROGRESS;
}

static ucs_status_t UCS_F_ALWAYS_INLINE
uct_rc_mlx5_ep_atomic_op_post(uct_ep_h tl_ep, unsigned opcode, unsigned size,
                              uint64_t value, uint64_t remote_addr,
                              uct_rkey_t rkey)
{
    UCT_RC_MLX5_EP_DECL(tl_ep, iface, ep);
    uct_rc_iface_send_desc_t *desc;
    int op;
    uint64_t compare_mask;
    uint64_t compare;
    uint64_t swap_mask;
    uint64_t swap;
    int      ext; /* not used here */
    ucs_status_t status;

    UCT_RC_CHECK_RES(&iface->super, &ep->super);
    UCT_RC_MLX5_CHECK_ATOMIC_OPS(opcode, size, UCT_RC_MLX5_ATOMIC_OPS);

    status = uct_rc_mlx5_iface_common_atomic_data(opcode, size, value, &op,
                                                  &compare_mask, &compare,
                                                  &swap_mask, &swap, &ext);
    if (ucs_unlikely(UCS_STATUS_IS_ERR(status))) {
        return status;
    }

    UCT_RC_IFACE_GET_TX_ATOMIC_DESC(&iface->super, &iface->tx.atomic_desc_mp,
                                    desc);

    uct_rc_mlx5_ep_atomic_post(tl_ep, op, desc, size, remote_addr, rkey,
                               compare_mask, compare, swap_mask, swap);
    uct_rc_ep_enable_flush_remote(&ep->super);
    return UCS_OK;
}

static ucs_status_t UCS_F_ALWAYS_INLINE
uct_rc_mlx5_ep_atomic_fop_post(uct_ep_h tl_ep, unsigned opcode, unsigned size,
                               uint64_t value, void *result,
                               uint64_t remote_addr, uct_rkey_t rkey,
                               uct_completion_t *comp)
{
    int op;
    uint64_t compare_mask;
    uint64_t compare;
    uint64_t swap_mask;
    uint64_t swap;
    int      ext;
    ucs_status_t status;

    UCT_RC_MLX5_CHECK_ATOMIC_OPS(opcode, size, UCT_RC_MLX5_ATOMIC_FOPS);

    status = uct_rc_mlx5_iface_common_atomic_data(opcode, size, value, &op, &compare_mask,
                                                  &compare, &swap_mask, &swap, &ext);
    if (ucs_unlikely(UCS_STATUS_IS_ERR(status))) {
        return status;
    }

    return uct_rc_mlx5_ep_atomic_fop(tl_ep, op, result, ext, size, remote_addr, rkey,
                                     compare_mask, compare, swap_mask, swap, comp);
}

ucs_status_t uct_rc_mlx5_ep_atomic32_post(uct_ep_h ep, unsigned opcode, uint32_t value,
                                          uint64_t remote_addr, uct_rkey_t rkey)
{
    return uct_rc_mlx5_ep_atomic_op_post(ep, opcode, sizeof(value), value, remote_addr, rkey);
}

ucs_status_t uct_rc_mlx5_ep_atomic64_post(uct_ep_h ep, unsigned opcode, uint64_t value,
                                          uint64_t remote_addr, uct_rkey_t rkey)
{
    return uct_rc_mlx5_ep_atomic_op_post(ep, opcode, sizeof(value), value, remote_addr, rkey);
}

ucs_status_t uct_rc_mlx5_ep_atomic64_fetch(uct_ep_h ep, uct_atomic_op_t opcode,
                                           uint64_t value, uint64_t *result,
                                           uint64_t remote_addr, uct_rkey_t rkey,
                                           uct_completion_t *comp)
{
    return uct_rc_mlx5_ep_atomic_fop_post(ep, opcode, sizeof(value), value, result,
                                          remote_addr, rkey, comp);
}

ucs_status_t uct_rc_mlx5_ep_atomic32_fetch(uct_ep_h ep, uct_atomic_op_t opcode,
                                           uint32_t value, uint32_t *result,
                                           uint64_t remote_addr, uct_rkey_t rkey,
                                           uct_completion_t *comp)
{
    return uct_rc_mlx5_ep_atomic_fop_post(ep, opcode, sizeof(value), value, result,
                                          remote_addr, rkey, comp);
}

ucs_status_t uct_rc_mlx5_ep_atomic_cswap64(uct_ep_h tl_ep, uint64_t compare, uint64_t swap,
                                           uint64_t remote_addr, uct_rkey_t rkey,
                                           uint64_t *result, uct_completion_t *comp)
{
    return uct_rc_mlx5_ep_atomic_fop(tl_ep, MLX5_OPCODE_ATOMIC_CS, result, 0, sizeof(uint64_t),
                                     remote_addr, rkey, 0, htobe64(compare),
                                     UINT64_MAX, htobe64(swap), comp);
}

ucs_status_t uct_rc_mlx5_ep_atomic_cswap32(uct_ep_h tl_ep, uint32_t compare, uint32_t swap,
                                           uint64_t remote_addr, uct_rkey_t rkey,
                                           uint32_t *result, uct_completion_t *comp)
{
    return uct_rc_mlx5_ep_atomic_fop(tl_ep, MLX5_OPCODE_ATOMIC_MASKED_CS, result, 1,
                                     sizeof(uint32_t), remote_addr, rkey, UCS_MASK(32),
                                     htonl(compare), UINT64_MAX, htonl(swap), comp);
}

ucs_status_t uct_rc_mlx5_ep_fence(uct_ep_h tl_ep, unsigned flags)
{
    uct_rc_mlx5_ep_t *ep = ucs_derived_of(tl_ep, uct_rc_mlx5_ep_t);

    return uct_rc_ep_fence(tl_ep, &ep->tx.wq.fi, 1);
}

void uct_rc_mlx5_ep_post_check(uct_ep_h tl_ep)
{
    UCT_RC_MLX5_EP_DECL(tl_ep, iface, ep);
    uint64_t dummy = 0; /* Dummy buffer to suppress compiler warning */

    uct_rc_mlx5_txqp_inline_post(iface, IBV_QPT_RC,
                                 &ep->super.txqp, &ep->tx.wq,
                                 MLX5_OPCODE_RDMA_WRITE, &dummy, 0,
                                 0, 0, 0,
                                 0, 0,
                                 0, 0,
                                 INT_MAX);
}

void uct_rc_mlx5_ep_vfs_populate(uct_rc_ep_t *rc_ep)
{
    uct_rc_iface_t *rc_iface = ucs_derived_of(rc_ep->super.super.iface,
                                              uct_rc_iface_t);
    uct_rc_mlx5_ep_t *ep     = ucs_derived_of(rc_ep, uct_rc_mlx5_ep_t);

    ucs_vfs_obj_add_dir(rc_iface, ep, "ep/%p", ep);
    uct_ib_mlx5_txwq_vfs_populate(&ep->tx.wq, ep);
    uct_rc_txqp_vfs_populate(&ep->super.txqp, ep);
}

static ucs_status_t
uct_rc_mlx5_ep_flush_remote(uct_ep_h tl_ep, uct_completion_t *comp)
{
    UCT_RC_MLX5_EP_DECL(tl_ep, iface, ep);
    uct_rc_iface_send_desc_t *desc;

    UCT_RC_CHECK_RES(&iface->super, &ep->super);

    UCT_RC_IFACE_GET_TX_DESC(iface, &iface->super.tx.mp, desc);
    desc->super.handler   = uct_rc_ep_flush_remote_handler;
    desc->super.user_comp = comp;

    uct_rc_mlx5_common_txqp_bcopy_post(iface, IBV_QPT_RC, &ep->super.txqp,
                                       &ep->tx.wq, MLX5_OPCODE_RDMA_READ,
                                       UCT_IB_MD_FLUSH_REMOTE_LENGTH, 0,
                                       ep->super.flush_rkey, NULL, NULL,
                                       0, MLX5_WQE_CTRL_CQ_UPDATE, 0, desc,
                                       desc + 1, NULL);
    ep->super.flags &= ~UCT_RC_EP_FLAG_FLUSH_REMOTE;

    return UCS_INPROGRESS;
}

ucs_status_t uct_rc_mlx5_ep_flush(uct_ep_h tl_ep, unsigned flags,
                                  uct_completion_t *comp)
{
    UCT_RC_MLX5_EP_DECL(tl_ep, iface, ep);
    int already_canceled = ep->super.flags & UCT_RC_EP_FLAG_FLUSH_CANCEL;
    ucs_status_t status;

    UCT_CHECK_PARAM(!ucs_test_all_flags(flags, UCT_FLUSH_FLAG_CANCEL |
                                               UCT_FLUSH_FLAG_REMOTE),
                    "flush flags CANCEL and REMOTE are mutually exclusive");

    if ((flags & UCT_FLUSH_FLAG_REMOTE) &&
        uct_rc_ep_is_flush_remote(&ep->super)) {
        return uct_rc_mlx5_ep_flush_remote(tl_ep, comp);
    }

    status = uct_rc_ep_flush(&ep->super, ep->tx.wq.bb_max, flags);
    if (status != UCS_INPROGRESS) {
        return status;
    }

    if (uct_rc_txqp_unsignaled(&ep->super.txqp) != 0) {
        UCT_RC_CHECK_RES(&iface->super, &ep->super);
        uct_rc_mlx5_txqp_inline_post(iface, IBV_QPT_RC,
                                     &ep->super.txqp, &ep->tx.wq,
                                     MLX5_OPCODE_NOP, NULL, 0,
                                     0, 0, 0,
                                     0, 0,
                                     0, 0,
                                     INT_MAX);
    }

    if (ucs_unlikely((flags & UCT_FLUSH_FLAG_CANCEL) && !already_canceled)) {
        status = uct_ib_mlx5_modify_qp_state(&iface->super.super,
                                             &ep->tx.wq.super, IBV_QPS_ERR);
        if (status != UCS_OK) {
            return status;
        }

        uct_ib_mlx5_txwq_update_flags(&ep->tx.wq, UCT_IB_MLX5_TXWQ_FLAG_FAILED,
                                      0);
    }

    return uct_rc_txqp_add_flush_comp(&iface->super, &ep->super.super,
                                      &ep->super.txqp, comp, ep->tx.wq.sig_pi);
}

ucs_status_t uct_rc_mlx5_ep_invalidate(uct_ep_h tl_ep, unsigned flags)
{
    UCT_RC_MLX5_EP_DECL(tl_ep, iface, ep);

    return uct_ib_mlx5_modify_qp_state(&iface->super.super, &ep->tx.wq.super,
                                       IBV_QPS_ERR);
}

ucs_status_t uct_rc_mlx5_ep_fc_ctrl(uct_ep_t *tl_ep, unsigned op,
                                    uct_rc_pending_req_t *req)
{
    UCT_RC_MLX5_EP_DECL(tl_ep, iface, ep);

    /* In RC only PURE grant is sent as a separate message. Other FC
     * messages are bundled with AM. */
    ucs_assert(op == UCT_RC_EP_FC_PURE_GRANT);

    UCT_RC_CHECK_TX_CQ_RES(&iface->super, &ep->super);
    uct_rc_mlx5_txqp_inline_post(iface, IBV_QPT_RC,
                                 &ep->super.txqp, &ep->tx.wq,
                                 MLX5_OPCODE_SEND|UCT_RC_MLX5_OPCODE_FLAG_RAW,
                                 NULL, 0,
                                 UCT_RC_EP_FC_PURE_GRANT, 0, 0,
                                 0, 0,
                                 0, 0,
                                 INT_MAX);
    return UCS_OK;
}

ucs_status_t uct_rc_mlx5_ep_get_address(uct_ep_h tl_ep, uct_ep_addr_t *addr)
{
    UCT_RC_MLX5_EP_DECL(tl_ep, iface, ep);
    uct_rc_mlx5_ep_address_t *rc_addr = (uct_rc_mlx5_ep_address_t*)addr;
    uct_ib_md_t *md                   = uct_ib_iface_md(ucs_derived_of(
                                        tl_ep->iface, uct_ib_iface_t));

    uct_ib_pack_uint24(rc_addr->qp_num, ep->tx.wq.super.qp_num);
    uct_ib_mlx5_md_get_atomic_mr_id(md, &rc_addr->atomic_mr_id);

    if (UCT_RC_MLX5_TM_ENABLED(iface)) {
        uct_ib_pack_uint24(rc_addr->tm_qp_num, ep->tm_qp.qp_num);
    }

    return UCS_OK;
}

void uct_rc_mlx5_common_packet_dump(uct_base_iface_t *iface, uct_am_trace_type_t type,
                                    void *data, size_t length, size_t valid_length,
                                    char *buffer, size_t max)
{
    uct_rc_mlx5_hdr_t *rch = data;

#if IBV_HW_TM
    if (rch->tmh_opcode != IBV_TMH_NO_TAG) {
        struct ibv_tmh *tmh = ucs_unaligned_ptr(rch);
        struct ibv_rvh *rvh = (void*)(tmh + 1);
        uct_tag_t tag;
        uint32_t app_ctx;

        tag     = tmh->tag;
        app_ctx = tmh->app_ctx;

        switch (rch->tmh_opcode) {
        case IBV_TMH_EAGER:
            snprintf(buffer, max, " EAGER tag %lx app_ctx %d", tag, app_ctx);
            return;
        case IBV_TMH_RNDV:
            snprintf(buffer, max, " RNDV tag %lx app_ctx %d va 0x%lx len %d rkey %x",
                     tag, app_ctx, be64toh(rvh->va), ntohl(rvh->len), ntohl(rvh->rkey));
            return;
        case IBV_TMH_FIN:
            snprintf(buffer, max, " FIN tag %lx app_ctx %d", tag, app_ctx);
            return;
        default:
            break;
        }
    }
#endif

    data = &rch->rc_hdr;
    /* coverity[overrun-buffer-val] */
    uct_rc_ep_packet_dump(iface, type, data, length - UCS_PTR_BYTE_DIFF(rch, data),
                          valid_length, buffer, max);
}

ucs_status_t
uct_rc_mlx5_ep_connect_qp(uct_rc_mlx5_iface_common_t *iface,
                          uct_ib_mlx5_qp_t *qp, uint32_t qp_num,
                          struct ibv_ah_attr *ah_attr, enum ibv_mtu path_mtu,
                          uint8_t path_index)
{
    uct_ib_mlx5_md_t *md = ucs_derived_of(iface->super.super.super.md, uct_ib_mlx5_md_t);

    ucs_assert(path_mtu != UCT_IB_ADDRESS_INVALID_PATH_MTU);
    if (md->flags & UCT_IB_MLX5_MD_FLAG_DEVX) {
        return uct_rc_mlx5_iface_common_devx_connect_qp(iface, qp, qp_num,
                                                        ah_attr, path_mtu,
                                                        path_index);
    } else {
        return uct_rc_iface_qp_connect(&iface->super, qp->verbs.qp, qp_num,
                                       ah_attr, path_mtu);
    }
}

ucs_status_t uct_rc_mlx5_ep_connect_to_ep(uct_ep_h tl_ep,
                                          const uct_device_addr_t *dev_addr,
                                          const uct_ep_addr_t *ep_addr)
{
    UCT_RC_MLX5_EP_DECL(tl_ep, iface, ep);
    const uct_ib_address_t *ib_addr = (const uct_ib_address_t *)dev_addr;
    const uct_rc_mlx5_ep_address_t *rc_addr = (const uct_rc_mlx5_ep_address_t*)ep_addr;
    uint32_t qp_num;
    struct ibv_ah_attr ah_attr;
    enum ibv_mtu path_mtu;
    ucs_status_t status;

    uct_ib_iface_fill_ah_attr_from_addr(&iface->super.super, ib_addr,
                                        ep->super.path_index, &ah_attr,
                                        &path_mtu);
    ucs_assert(path_mtu != UCT_IB_ADDRESS_INVALID_PATH_MTU);

    if (UCT_RC_MLX5_TM_ENABLED(iface)) {
        /* For HW TM we need 2 QPs, one of which will be used by the device for
         * RNDV offload (for issuing RDMA reads and sending RNDV ACK). No WQEs
         * should be posted to the send side of the QP which is owned by device. */
        status = uct_rc_mlx5_ep_connect_qp(iface, &ep->tm_qp,
                                           uct_ib_unpack_uint24(rc_addr->qp_num),
                                           &ah_attr, path_mtu,
                                           ep->super.path_index);
        if (status != UCS_OK) {
            return status;
        }

        /* Need to connect local ep QP to the one owned by device
         * (and bound to XRQ) on the peer. */
        qp_num = uct_ib_unpack_uint24(rc_addr->tm_qp_num);
    } else {
        qp_num = uct_ib_unpack_uint24(rc_addr->qp_num);
    }

    status = uct_rc_mlx5_ep_connect_qp(iface, &ep->tx.wq.super, qp_num,
                                       &ah_attr, path_mtu,
                                       ep->super.path_index);
    if (status != UCS_OK) {
        return status;
    }

    ep->super.atomic_mr_offset = uct_ib_md_atomic_offset(rc_addr->atomic_mr_id);
    ep->super.flags           |= UCT_RC_EP_FLAG_CONNECTED;

    if (uct_ib_md_is_flush_rkey_valid(ep->super.flush_rkey)) {
        ep->super.flush_rkey |= (uint32_t)rc_addr->atomic_mr_id << 8;
    }

    return UCS_OK;
}

#if IBV_HW_TM

ucs_status_t uct_rc_mlx5_ep_tag_rndv_cancel(uct_ep_h tl_ep, void *op)
{
    uct_rc_mlx5_iface_common_t *iface = ucs_derived_of(tl_ep->iface,
                                                       uct_rc_mlx5_iface_common_t);

    uint32_t op_index = (uint32_t)((uint64_t)op);
    ucs_ptr_array_remove(&iface->tm.rndv_comps, op_index);
    return UCS_OK;
}

static ucs_status_t UCS_F_ALWAYS_INLINE
uct_rc_mlx5_ep_tag_eager_short_inline(uct_ep_h tl_ep, uct_tag_t tag,
                                      const void *data, size_t length)
{
    UCT_RC_MLX5_EP_DECL(tl_ep, iface, ep);
    UCT_CHECK_LENGTH(length + sizeof(struct ibv_tmh), 0,
                     UCT_IB_MLX5_AM_MAX_SHORT(0), "tag_short");
    UCT_RC_CHECK_RES(&iface->super, &ep->super);

    uct_rc_mlx5_txqp_tag_inline_post(iface, IBV_QPT_RC, &ep->super.txqp,
                                     &ep->tx.wq, MLX5_OPCODE_SEND, data, length,
                                     NULL, tag, 0, IBV_TMH_EAGER, 0, 0, NULL, 0,
                                     MLX5_WQE_CTRL_SOLICITED);

    UCT_TL_EP_STAT_OP(&ep->super.super, TAG, SHORT, length);

    return UCS_OK;
}

ucs_status_t uct_rc_mlx5_ep_tag_eager_short(uct_ep_h tl_ep, uct_tag_t tag,
                                            const void *data, size_t length)
{
#if HAVE_IBV_DM
    UCT_RC_MLX5_EP_DECL(tl_ep, iface, ep);
    uct_rc_mlx5_dm_copy_data_t cache;
    ucs_status_t status;

    if (ucs_likely((sizeof(struct ibv_tmh) + length <= UCT_IB_MLX5_AM_MAX_SHORT(0)) ||
                   !iface->dm.dm)) {
#endif
        return uct_rc_mlx5_ep_tag_eager_short_inline(tl_ep, tag, data, length);
#if HAVE_IBV_DM
    }

    UCT_CHECK_LENGTH(length + sizeof(struct ibv_tmh), 0,
                     iface->dm.seg_len, "tag_short");
    UCT_RC_CHECK_RES(&iface->super, &ep->super);

    uct_rc_mlx5_fill_tmh(ucs_unaligned_ptr(&cache.tm_hdr), tag, 0, IBV_TMH_EAGER);

    status = uct_rc_mlx5_common_ep_short_dm(
            iface, IBV_QPT_RC, &cache, sizeof(cache.tm_hdr), data, length,
            MLX5_OPCODE_SEND, MLX5_WQE_CTRL_SOLICITED | MLX5_WQE_CTRL_CQ_UPDATE,
            0, 0, &ep->super.txqp, &ep->tx.wq, 0);
    if (!UCS_STATUS_IS_ERR(status)) {
        UCT_TL_EP_STAT_OP(&ep->super.super, TAG, SHORT, length);
    }

    return status;
#endif
}

ssize_t uct_rc_mlx5_ep_tag_eager_bcopy(uct_ep_h tl_ep, uct_tag_t tag,
                                       uint64_t imm,
                                       uct_pack_callback_t pack_cb,
                                       void *arg, unsigned flags)
{
    UCT_RC_MLX5_EP_DECL(tl_ep, iface, ep);
    uct_rc_iface_send_desc_t *desc;
    uint32_t app_ctx, ib_imm;
    int opcode;
    size_t length;

    UCT_RC_CHECK_RES(&iface->super, &ep->super);

    UCT_RC_MLX5_FILL_TM_IMM(imm, app_ctx, ib_imm, opcode, MLX5_OPCODE_SEND,
                             _IMM);

    UCT_RC_MLX5_IFACE_GET_TM_BCOPY_DESC(&iface->super, iface->tm.bcopy_mp,
                                        desc, tag, app_ctx, pack_cb, arg, length);

    uct_rc_mlx5_common_txqp_bcopy_post(iface, IBV_QPT_RC, &ep->super.txqp,
                                       &ep->tx.wq, opcode,
                                       sizeof(struct ibv_tmh) + length, 0, 0,
                                       0, MLX5_WQE_CTRL_SOLICITED, ib_imm,
                                       desc, desc + 1, NULL);

    UCT_TL_EP_STAT_OP(&ep->super.super, TAG, BCOPY, length);

    return length;
}

ucs_status_t uct_rc_mlx5_ep_tag_eager_zcopy(uct_ep_h tl_ep, uct_tag_t tag,
                                            uint64_t imm, const uct_iov_t *iov,
                                            size_t iovcnt, unsigned flags,
                                            uct_completion_t *comp)
{
    UCT_RC_MLX5_EP_DECL(tl_ep, iface, ep);
    uint32_t app_ctx, ib_imm;
    int opcode;

    UCT_CHECK_IOV_SIZE(iovcnt, UCT_RC_MLX5_TM_EAGER_ZCOPY_MAX_IOV(0),
                       "uct_rc_mlx5_ep_tag_eager_zcopy");
    UCT_RC_CHECK_ZCOPY_DATA(sizeof(struct ibv_tmh),
                            uct_iov_total_length(iov, iovcnt),
                            iface->tm.max_zcopy);
    UCT_RC_CHECK_RES(&iface->super, &ep->super);

    UCT_RC_MLX5_FILL_TM_IMM(imm, app_ctx, ib_imm, opcode, MLX5_OPCODE_SEND,
                             _IMM);

    UCT_TL_EP_STAT_OP(&ep->super.super, TAG, ZCOPY,
                      uct_iov_total_length(iov, iovcnt));

    return uct_rc_mlx5_ep_zcopy_post(ep, opcode|UCT_RC_MLX5_OPCODE_FLAG_TM,
                                     iov, iovcnt, 0ul, 0, "", 0, 0, 0,
                                     tag, app_ctx, ib_imm,
                                     MLX5_WQE_CTRL_SOLICITED,
                                     uct_rc_ep_send_op_completion_handler, 0,
                                     comp);
}

ucs_status_ptr_t uct_rc_mlx5_ep_tag_rndv_zcopy(uct_ep_h tl_ep, uct_tag_t tag,
                                               const void *header,
                                               unsigned header_length,
                                               const uct_iov_t *iov,
                                               size_t iovcnt, unsigned flags,
                                               uct_completion_t *comp)
{
    UCT_RC_MLX5_EP_DECL(tl_ep, iface, ep);
    unsigned tm_hdr_len   = sizeof(struct ibv_tmh) +
                            sizeof(struct ibv_rvh);
    uint32_t op_index;

    UCT_RC_MLX5_CHECK_RNDV_PARAMS(iovcnt, header_length, tm_hdr_len,
                                   UCT_IB_MLX5_AM_MAX_SHORT(0),
                                   iface->tm.max_rndv_data +
                                   UCT_RC_MLX5_TMH_PRIV_LEN);
    UCT_RC_MLX5_CHECK_RES_PTR(iface, ep);

    op_index = uct_rc_mlx5_tag_get_op_id(iface, comp);

    uct_rc_mlx5_txqp_tag_inline_post(iface, IBV_QPT_RC, &ep->super.txqp,
                                     &ep->tx.wq, MLX5_OPCODE_SEND, header,
                                     header_length, iov, tag, op_index,
                                     IBV_TMH_RNDV, 0, 0, NULL, 0,
                                     MLX5_WQE_CTRL_SOLICITED);

    return (ucs_status_ptr_t)((uint64_t)op_index);
}

ucs_status_t uct_rc_mlx5_ep_tag_rndv_request(uct_ep_h tl_ep, uct_tag_t tag,
                                             const void* header,
                                             unsigned header_length,
                                             unsigned flags)
{
    UCT_RC_MLX5_EP_DECL(tl_ep, iface, ep);
    UCT_CHECK_LENGTH(header_length + sizeof(struct ibv_tmh), 0,
                     UCT_IB_MLX5_AM_MAX_SHORT(0), "tag_rndv_request");
    UCT_RC_CHECK_RES(&iface->super, &ep->super);

    uct_rc_mlx5_txqp_tag_inline_post(iface, IBV_QPT_RC, &ep->super.txqp,
                                     &ep->tx.wq, MLX5_OPCODE_SEND_IMM, header,
                                     header_length, NULL, tag, 0,
                                     IBV_TMH_EAGER, 0, 0, NULL, 0,
                                     MLX5_WQE_CTRL_SOLICITED);
    return UCS_OK;
}
#endif /* IBV_HW_TM */

UCS_CLASS_INIT_FUNC(uct_rc_mlx5_ep_t, const uct_ep_params_t *params)
{
    uct_rc_mlx5_iface_common_t *iface = ucs_derived_of(params->iface,
                                                       uct_rc_mlx5_iface_common_t);
    uct_ib_mlx5_md_t *md              = ucs_derived_of(iface->super.super.super.md,
                                                       uct_ib_mlx5_md_t);
    uct_ib_mlx5_qp_attr_t attr        = {};
    uct_rc_mlx5_iface_flush_addr_t *addr;
    ucs_status_t status;

    /* Need to create QP before super constructor to get QP number */
    uct_rc_mlx5_iface_fill_attr(iface, &attr, iface->super.config.tx_qp_len,
                                &iface->rx.srq);
    status = uct_rc_mlx5_iface_create_qp(iface, &self->tx.wq.super, &self->tx.wq, &attr);
    if (status != UCS_OK) {
        return status;
    }

    UCS_CLASS_CALL_SUPER_INIT(uct_rc_ep_t, &iface->super,
                              self->tx.wq.super.qp_num, params);

    if (self->tx.wq.super.type == UCT_IB_MLX5_OBJ_TYPE_VERBS) {
        status = uct_rc_iface_qp_init(&iface->super, self->tx.wq.super.verbs.qp);
        if (status != UCS_OK) {
            goto err;
        }
    }

    status = uct_ib_device_async_event_register(&md->super.dev,
                                                IBV_EVENT_QP_LAST_WQE_REACHED,
                                                self->tx.wq.super.qp_num);
    if (status != UCS_OK) {
        goto err;
    }

    uct_rc_iface_add_qp(&iface->super, &self->super, self->tx.wq.super.qp_num);

    if (UCT_RC_MLX5_TM_ENABLED(iface)) {
        /* Send queue of this QP will be used by FW for HW RNDV. Driver requires
         * such a QP to be initialized with zero send queue length. */
        memset(&attr, 0, sizeof(attr));
        uct_rc_mlx5_iface_fill_attr(iface, &attr, 0, &iface->rx.srq);
        status = uct_rc_mlx5_iface_create_qp(iface, &self->tm_qp, NULL, &attr);
        if (status != UCS_OK) {
            goto err_unreg;
        }

        uct_rc_iface_add_qp(&iface->super, &self->super, self->tm_qp.qp_num);
    }

    addr = (uct_rc_mlx5_iface_flush_addr_t*)UCT_EP_PARAM_VALUE(params,
                                                               iface_addr,
                                                               IFACE_ADDR,
                                                               NULL);
    /* if iface address is not provided or address doesn't contain
     * FLUSH_RKEY flag - mark flush_rkey as invalid */
    if ((addr != NULL) &&
        (addr->super.flags & UCT_RC_MLX5_IFACE_ADDR_FLAG_FLUSH_RKEY)) {
        self->super.flush_rkey = (uint32_t)addr->flush_rkey_hi << 16;
    } else {
        self->super.flush_rkey = UCT_IB_MD_INVALID_FLUSH_RKEY;
    }

    self->tx.wq.bb_max = ucs_min(self->tx.wq.bb_max, iface->tx.bb_max);
    self->mp.free      = 1;
    uct_rc_txqp_available_set(&self->super.txqp, self->tx.wq.bb_max);
    return UCS_OK;

err_unreg:
    uct_ib_device_async_event_unregister(&md->super.dev,
                                         IBV_EVENT_QP_LAST_WQE_REACHED,
                                         self->tx.wq.super.qp_num);
    uct_rc_iface_remove_qp(&iface->super, self->tx.wq.super.qp_num);

err:
    uct_ib_mlx5_destroy_qp(md, &self->tx.wq.super);
    return status;
}

UCS_CLASS_CLEANUP_FUNC(uct_rc_mlx5_ep_t)
{
    uct_rc_mlx5_iface_common_t *iface = ucs_derived_of(self->super.super.super.iface,
                                                       uct_rc_mlx5_iface_common_t);
    uct_rc_mlx5_iface_qp_cleanup_ctx_t *cleanup_ctx;
    uint16_t outstanding, wqe_count;

    cleanup_ctx = ucs_malloc(sizeof(*cleanup_ctx), "mlx5_qp_cleanup_ctx");
    ucs_assert_always(cleanup_ctx != NULL);
    cleanup_ctx->qp    = self->tx.wq.super;
    cleanup_ctx->tm_qp = self->tm_qp;
    cleanup_ctx->reg   = self->tx.wq.reg;

    uct_rc_txqp_purge_outstanding(&iface->super, &self->super.txqp,
                                  UCS_ERR_CANCELED, self->tx.wq.sw_pi, 1);
#if IBV_HW_TM
    if (UCT_RC_MLX5_TM_ENABLED(iface)) {
        uct_rc_iface_remove_qp(&iface->super, self->tm_qp.qp_num);
    }
#endif

    ucs_assert(self->mp.free == 1);
    (void)uct_ib_mlx5_modify_qp_state(&iface->super.super, &self->tx.wq.super,
                                      IBV_QPS_ERR);

    /* Keep only one unreleased CQ credit per WQE, so we will not have CQ
       overflow. These CQ credits will be released by error CQE handler. */
    outstanding = self->tx.wq.bb_max - self->super.txqp.available;
    wqe_count   = uct_ib_mlx5_txwq_num_posted_wqes(&self->tx.wq, outstanding);
    ucs_assert(outstanding >= wqe_count);
    uct_rc_ep_cleanup_qp(&self->super, &cleanup_ctx->super,
                         self->tx.wq.super.qp_num, outstanding - wqe_count);
}

UCS_CLASS_DEFINE(uct_rc_mlx5_ep_t, uct_rc_ep_t);
UCS_CLASS_DEFINE_NEW_FUNC(uct_rc_mlx5_ep_t, uct_ep_t, const uct_ep_params_t *);
UCS_CLASS_DEFINE_DELETE_FUNC(uct_rc_mlx5_ep_t, uct_ep_t);<|MERGE_RESOLUTION|>--- conflicted
+++ resolved
@@ -71,12 +71,8 @@
                                  &ep->super.txqp, &ep->tx.wq,
                                  MLX5_OPCODE_RDMA_WRITE,
                                  buffer, length, 0, 0, 0, remote_addr, rkey,
-<<<<<<< HEAD
                                  0, 0, INT_MAX);
-=======
-                                 NULL, NULL, 0, 0, INT_MAX);
     uct_rc_ep_enable_flush_remote(&ep->super);
->>>>>>> b968f1d2
     UCT_TL_EP_STAT_OP(&ep->super.super, PUT, SHORT, length);
     return UCS_OK;
 }
@@ -582,8 +578,8 @@
     uct_rc_mlx5_common_txqp_bcopy_post(iface, IBV_QPT_RC, &ep->super.txqp,
                                        &ep->tx.wq, MLX5_OPCODE_RDMA_READ,
                                        UCT_IB_MD_FLUSH_REMOTE_LENGTH, 0,
-                                       ep->super.flush_rkey, NULL, NULL,
-                                       0, MLX5_WQE_CTRL_CQ_UPDATE, 0, desc,
+                                       ep->super.flush_rkey, 0,
+                                       MLX5_WQE_CTRL_CQ_UPDATE, 0, desc,
                                        desc + 1, NULL);
     ep->super.flags &= ~UCT_RC_EP_FLAG_FLUSH_REMOTE;
 
