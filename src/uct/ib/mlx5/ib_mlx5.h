--- conflicted
+++ resolved
@@ -29,11 +29,8 @@
 #define UCT_IB_MLX5_CQE128_SIZE_LOG     7
 #define UCT_IB_MLX5_MAX_BB              4
 #define UCT_IB_MLX5_WORKER_BF_KEY       0x00c1b7e8u
-<<<<<<< HEAD
 #define UCT_IB_MLX5_RES_DOMAIN_KEY      0x1b1bda7aU
-=======
 #define UCT_IB_MLX5_WORKER_DM_KEY       0xacdf1245u
->>>>>>> 3d179a13
 #define UCT_IB_MLX5_EXTENDED_UD_AV      0x80 /* htonl(0x80000000) */
 #define UCT_IB_MLX5_BF_REG_SIZE         256
 #define UCT_IB_MLX5_CQE_VENDOR_SYND_ODP 0x93
