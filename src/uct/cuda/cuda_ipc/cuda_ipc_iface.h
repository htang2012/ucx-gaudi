/**
 * Copyright (C) Mellanox Technologies Ltd. 2018.  ALL RIGHTS RESERVED.
 * Copyright (c) 2018, NVIDIA CORPORATION. All rights reserved.
 * See file LICENSE for terms.
 */

#ifndef UCT_CUDA_IPC_IFACE_H
#define UCT_CUDA_IPC_IFACE_H

#include <uct/base/uct_iface.h>
#include <ucs/arch/cpu.h>
#include <cuda_runtime.h>
#include <cuda.h>

#include "cuda_ipc_md.h"
#include "cuda_ipc_ep.h"


#define UCT_CUDA_IPC_MAX_PEERS  16


typedef struct uct_cuda_ipc_event_desc {
    CUevent           event;
    void              *mapped_addr;
    uct_completion_t  *comp;
    ucs_queue_elem_t  queue;
    void              *cache;
    uintptr_t         d_bptr;
} uct_cuda_ipc_event_desc_t;


typedef struct uct_cuda_ipc_iface {
    uct_base_iface_t super;
    ucs_mpool_t      event_desc;              /* cuda event desc */
    ucs_queue_head_t outstanding_d2d_event_q; /* stream for outstanding d2d */
    int              eventfd;              /* get event notifications */
    int              streams_initialized;     /* indicates if stream created */
    CUstream         stream_d2d[UCT_CUDA_IPC_MAX_PEERS];
                                              /* per-peer stream */
    unsigned long    stream_refcount[UCT_CUDA_IPC_MAX_PEERS];
                                              /* per stream outstanding ops */
    struct {
        unsigned     max_poll;                /* query attempts w.o success */
        unsigned     max_streams;             /* # concurrent streams for || progress*/
        unsigned     max_cuda_ipc_events;     /* max mpool entries */
        int          enable_cache;            /* enable/disable ipc handle cache */
    } config;
    ucs_status_t     (*map_memhandle)(void *context, uct_cuda_ipc_key_t *key,
                                      void **map_addr);
    ucs_status_t     (*unmap_memhandle)(void *rem_cache, uintptr_t d_bptr,
                                        void *mapped_addr, int cache_enabled);
} uct_cuda_ipc_iface_t;


typedef struct uct_cuda_ipc_iface_config {
    uct_iface_config_t      super;
    unsigned                max_poll;
    unsigned                max_streams;
    int                     enable_cache;
    unsigned                max_cuda_ipc_events;
} uct_cuda_ipc_iface_config_t;


<<<<<<< HEAD
=======
typedef struct uct_cuda_ipc_event_desc {
    CUevent           event;
    void              *mapped_addr;
    unsigned          stream_id;
    uct_completion_t  *comp;
    ucs_queue_elem_t  queue;
    uct_cuda_ipc_ep_t *ep;
} uct_cuda_ipc_event_desc_t;


>>>>>>> 95c79a1a
ucs_status_t uct_cuda_ipc_iface_init_streams(uct_cuda_ipc_iface_t *iface);
#endif<|MERGE_RESOLUTION|>--- conflicted
+++ resolved
@@ -17,16 +17,6 @@
 
 
 #define UCT_CUDA_IPC_MAX_PEERS  16
-
-
-typedef struct uct_cuda_ipc_event_desc {
-    CUevent           event;
-    void              *mapped_addr;
-    uct_completion_t  *comp;
-    ucs_queue_elem_t  queue;
-    void              *cache;
-    uintptr_t         d_bptr;
-} uct_cuda_ipc_event_desc_t;
 
 
 typedef struct uct_cuda_ipc_iface {
@@ -61,8 +51,6 @@
 } uct_cuda_ipc_iface_config_t;
 
 
-<<<<<<< HEAD
-=======
 typedef struct uct_cuda_ipc_event_desc {
     CUevent           event;
     void              *mapped_addr;
@@ -73,6 +61,5 @@
 } uct_cuda_ipc_event_desc_t;
 
 
->>>>>>> 95c79a1a
 ucs_status_t uct_cuda_ipc_iface_init_streams(uct_cuda_ipc_iface_t *iface);
 #endif