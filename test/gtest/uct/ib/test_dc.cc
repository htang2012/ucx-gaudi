--- conflicted
+++ resolved
@@ -444,16 +444,10 @@
     flush();
 }
 
-<<<<<<< HEAD
-UCS_TEST_P(test_dc, stress_iface_ops, "DC_NUM_DCI=1") {
+UCS_TEST_SKIP_COND_P(test_dc, stress_iface_ops,
+                     !check_caps(UCT_IFACE_FLAG_PUT_ZCOPY), "DC_NUM_DCI=1") {
 
     test_iface_ops(dc_iface(m_e1)->tx.dcis[0].txqp.available);
-=======
-UCS_TEST_SKIP_COND_P(test_dc, stress_iface_ops,
-                     !check_caps(UCT_IFACE_FLAG_PUT_ZCOPY))
-{
-    test_iface_ops();
->>>>>>> 5e584828
 }
 
 UCT_DC_INSTANTIATE_TEST_CASE(test_dc)
