--- conflicted
+++ resolved
@@ -178,11 +178,8 @@
      m4_include([config/m4/rte.m4])
      m4_include([config/m4/java.m4])
      m4_include([config/m4/cuda.m4])
-<<<<<<< HEAD
      m4_include([config/m4/rocm.m4])
-=======
      m4_include([config/m4/gdrcopy.m4])
->>>>>>> 7acbc650
      m4_include([src/ucm/configure.m4])
      m4_include([src/uct/configure.m4])
      m4_include([src/tools/perf/configure.m4])
